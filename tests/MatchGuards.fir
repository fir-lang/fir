--- conflicted
+++ resolved
@@ -37,8 +37,4 @@
 # Option.Some(123)
 # 123
 
-<<<<<<< HEAD
-# expected stderr: tests/MatchGuards.fir:13:5: Unexhaustive pattern match
-=======
-# expected stderr: tests/MatchGuards.fir:13:5: Unexhaustive pattern match
->>>>>>> 1766e08b
+# expected stderr: tests/MatchGuards.fir:13:5: Unexhaustive pattern match