main
    if Bool.False:
        1u32

    if Bool.False:
        1u32
    elif Bool.True:
        2u32

    match Bool.True:
        Bool.True: 123u32

    match Bool.True:
        Bool.False: "Hi"
        Bool.True: 123u32

    let x: U32 = if Bool.True:
        1u32
    else:
        2u32

    print(x)

    let y: U32 = match Bool.True:
        Bool.True: 1u32
        Bool.False: 2u32

    print(y)

    # Examples from #112:
    let builder = StrBuilder(_buf = StrBuf.withCapacity(10))
    if Bool.False:
        builder.str("blah") 

    if Bool.False:
        builder.str("blah") 
    else:
        print("OK")

    # Example from the compiler code:
    let char = match "foo".chars().next():
        Option.Some(c):
            match c:
                'a': 'b'
                _: 'x'
        Option.None: 'x'

    print(char)

    ()

type StrBuilder:
    _buf: StrBuf

StrBuilder.str(self, s: Str): StrBuilder
    self._buf.pushStr(s)
    self

StrBuilder.char(self, c: Char): StrBuilder
    self._buf.push(c)
    self

# expected stdout:
# 1
# 1
# OK
# 'x'

<<<<<<< HEAD
# expected stderr: tests/IfMatchStmtChecking.fir:10:5: Unexhaustive pattern match
=======
# expected stderr: tests/IfMatchStmtChecking.fir:10:5: Unexhaustive pattern match
>>>>>>> 1766e08b
<|MERGE_RESOLUTION|>--- conflicted
+++ resolved
@@ -66,8 +66,4 @@
 # OK
 # 'x'
 
-<<<<<<< HEAD
-# expected stderr: tests/IfMatchStmtChecking.fir:10:5: Unexhaustive pattern match
-=======
-# expected stderr: tests/IfMatchStmtChecking.fir:10:5: Unexhaustive pattern match
->>>>>>> 1766e08b
+# expected stderr: tests/IfMatchStmtChecking.fir:10:5: Unexhaustive pattern match