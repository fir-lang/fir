--- conflicted
+++ resolved
@@ -45,9 +45,5 @@
         self.push(char)
 
 impl ToStr[StrBuf]:
-<<<<<<< HEAD
-    toStr(self): Str
-=======
-    toStr(self: StrBuf) Str:
->>>>>>> 96034200
+    toStr(self) Str:
         Str.fromUtf8Vec(self._bytes)