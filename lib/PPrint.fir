--- conflicted
+++ resolved
@@ -36,13 +36,8 @@
     width: U32
     column: U32
     output: StrBuf
-<<<<<<< HEAD
-
-Doc.print(self, width: U32) Str:
-=======
         
-Doc.render(self, width: U32): Str
->>>>>>> 5ba044ba
+Doc.render(self, width: U32) Str:
     # TODO: For now copying the initial buffer size from the original PPrint, but we should be able
     # to estimate better numbers using the `Doc` type.
     let output = StrBuf.withCapacity(512)
@@ -50,11 +45,7 @@
     self._render(state, 0, Bool.False)
     output.toStr()
 
-<<<<<<< HEAD
-Doc._print(self, state: _State, indent: U32, flatten: Bool):
-=======
-Doc._render(self, state: _State, indent: U32, flatten: Bool)
->>>>>>> 5ba044ba
+Doc._render(self, state: _State, indent: U32, flatten: Bool):
     match self:
         Doc._Empty: ()
 
