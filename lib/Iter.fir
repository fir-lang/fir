trait Iterator[iter, item, errs]:
    next(self: iter): {..errs} Option[item]

    map(self: iter, f: Fn(item): {..errs} b): {..errs2} Map[iter, item, b, errs]
        Map(iter = self, f = f)

    peekable(self: iter): {..errs} Peekable[iter, item]
        Peekable(iter = self, peeked = Option.None)

trait Step[t]:
    step(self: t): t

range(start: t, end: t): RangeIterator[t]
    RangeIterator(current = start, end = end)

irange(start: t, end: t): InclusiveRangeIterator[t]
    InclusiveRangeIterator(current = start, end = end)

type RangeIterator[t]:
    current: t
    end: t

impl[Step[t], Ord[t]] Iterator[RangeIterator[t], t, errs]:
    next(self: RangeIterator[t]): {..errs} Option[t]
        if self.current >= self.end:
            Option.None
        else:
            let current = self.current
            self.current = self.current.step()
            Option.Some(current)

type InclusiveRangeIterator[t]:
    current: t
    end: t

impl[Step[t], Ord[t]] Iterator[InclusiveRangeIterator[t], t, errs]:
    next(self: InclusiveRangeIterator[t]): {..errs} Option[t]
        if self.current > self.end:
            Option.None
        else:
            let current = self.current
            self.current = self.current.step()
            Option.Some(current)

type Map[iter, a, b, errs]:
    iter: iter
    f: Fn(a): {..errs} b

<<<<<<< HEAD
impl[Iterator[iter, a, errs]] Iterator[Map[iter, a, b, errs], b, errs]:
    next(self: Map[iter, a, b, errs]): {..errs} Option[b]
=======
# BUG(#86): To work around substitution bugs, give quantified variables
# different names than the quantified variables of `Iterator`.
impl[Iterator[iter1, a1]] Iterator[Map[iter1, a1, b1], b1]:
    next(self: Map[iter1, a1, b1]): Option[b1]
>>>>>>> 77959d7e
        match self.iter.next():
            Option.None: Option.None
            Option.Some(a): Option.Some(self.f(a))

type Peekable[iter, item]:
    iter: iter
    peeked: Option[item]

impl[Iterator[iter, item, errs]] Iterator[Peekable[iter, item], item, errs]:
    next(self: Peekable[iter, item]): {..errs} Option[item]
        match self.peeked:
            Option.Some(peeked):
                self.peeked = Option.None
                Option.Some(peeked)
            Option.None:
                self.iter.next()

Peekable.peek[Iterator[iter, item, errs]](self: Peekable[iter, item]): {..errs} Option[item]
    match self.peeked:
        Option.Some(peeked):
            Option.Some(peeked)
        Option.None:
            self.peeked = self.iter.next()
            self.peeked<|MERGE_RESOLUTION|>--- conflicted
+++ resolved
@@ -46,15 +46,10 @@
     iter: iter
     f: Fn(a): {..errs} b
 
-<<<<<<< HEAD
-impl[Iterator[iter, a, errs]] Iterator[Map[iter, a, b, errs], b, errs]:
-    next(self: Map[iter, a, b, errs]): {..errs} Option[b]
-=======
 # BUG(#86): To work around substitution bugs, give quantified variables
 # different names than the quantified variables of `Iterator`.
-impl[Iterator[iter1, a1]] Iterator[Map[iter1, a1, b1], b1]:
-    next(self: Map[iter1, a1, b1]): Option[b1]
->>>>>>> 77959d7e
+impl[Iterator[iter1, a1, errs1]] Iterator[Map[iter1, a1, b1, errs1], b1, errs1]:
+    next(self: Map[iter1, a1, b1, errs1]): {..errs1} Option[b1]
         match self.iter.next():
             Option.None: Option.None
             Option.Some(a): Option.Some(self.f(a))
