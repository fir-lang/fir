# This is generated file, do not edit.

import Compiler.Token
import Peg.ParseTree

type NonTerminal:
    TerminalA
    TerminalB
    TerminalAOrB
    TerminalAThenB
    ZeroOrMoreAThenB
    OneOrMoreAThenB
    ZeroOrOneAThenB
    IgnoreAThenB
    IgnoreAThenIgnoreB
    IgnoreGroupAThenB
    NonTerminals
    NonTerminalsBacktrack
    NegLookahead
    EndOfInputTest
    BracketedOneOrMoreA

impl ToStr[NonTerminal]:
    toStr(self: NonTerminal) Str:
        match self:
            NonTerminal.TerminalA: "TerminalA"
            NonTerminal.TerminalB: "TerminalB"
            NonTerminal.TerminalAOrB: "TerminalAOrB"
            NonTerminal.TerminalAThenB: "TerminalAThenB"
            NonTerminal.ZeroOrMoreAThenB: "ZeroOrMoreAThenB"
            NonTerminal.OneOrMoreAThenB: "OneOrMoreAThenB"
            NonTerminal.ZeroOrOneAThenB: "ZeroOrOneAThenB"
            NonTerminal.IgnoreAThenB: "IgnoreAThenB"
            NonTerminal.IgnoreAThenIgnoreB: "IgnoreAThenIgnoreB"
            NonTerminal.IgnoreGroupAThenB: "IgnoreGroupAThenB"
            NonTerminal.NonTerminals: "NonTerminals"
            NonTerminal.NonTerminalsBacktrack: "NonTerminalsBacktrack"
            NonTerminal.NegLookahead: "NegLookahead"
            NonTerminal.EndOfInputTest: "EndOfInputTest"
            NonTerminal.BracketedOneOrMoreA: "BracketedOneOrMoreA"

impl Eq[NonTerminal]:
    __eq(self: NonTerminal, other: NonTerminal) Bool:
        match (left = self, right = other):
            (left = NonTerminal.TerminalA, right = NonTerminal.TerminalA): Bool.True
            (left = NonTerminal.TerminalB, right = NonTerminal.TerminalB): Bool.True
            (left = NonTerminal.TerminalAOrB, right = NonTerminal.TerminalAOrB): Bool.True
            (left = NonTerminal.TerminalAThenB, right = NonTerminal.TerminalAThenB): Bool.True
            (left = NonTerminal.ZeroOrMoreAThenB, right = NonTerminal.ZeroOrMoreAThenB): Bool.True
            (left = NonTerminal.OneOrMoreAThenB, right = NonTerminal.OneOrMoreAThenB): Bool.True
            (left = NonTerminal.ZeroOrOneAThenB, right = NonTerminal.ZeroOrOneAThenB): Bool.True
            (left = NonTerminal.IgnoreAThenB, right = NonTerminal.IgnoreAThenB): Bool.True
            (left = NonTerminal.IgnoreAThenIgnoreB, right = NonTerminal.IgnoreAThenIgnoreB): Bool.True
            (left = NonTerminal.IgnoreGroupAThenB, right = NonTerminal.IgnoreGroupAThenB): Bool.True
            (left = NonTerminal.NonTerminals, right = NonTerminal.NonTerminals): Bool.True
            (left = NonTerminal.NonTerminalsBacktrack, right = NonTerminal.NonTerminalsBacktrack): Bool.True
            (left = NonTerminal.NegLookahead, right = NonTerminal.NegLookahead): Bool.True
            (left = NonTerminal.EndOfInputTest, right = NonTerminal.EndOfInputTest): Bool.True
            (left = NonTerminal.BracketedOneOrMoreA, right = NonTerminal.BracketedOneOrMoreA): Bool.True
            _: Bool.False

terminalA(state: ParserState[Token]) ParseTree[Token, NonTerminal] / U32:
    let cursor0 = state._cursor
    let altResult = try(||:
        let nodes: Vec[ParseTree[Token, NonTerminal]] = Vec.empty()
        if state.peek() is Option.Some(sym) and sym is Token(kind = TokenKind.LowerId, text = "a", ..):
            nodes.push(ParseTree.Terminal(sym))
            state._cursor += 1
        else:
            throw(state._cursor)
        let value = do:
            ParseTree.NonTerminal(kind = NonTerminal.TerminalA, nodes)
        value
    )
    match altResult:
        Result.Err(err):
            state.updateErrorCursor(err)
            state._cursor = cursor0
        Result.Ok(value):
            return value
    throw(state._cursor)

terminalB(state: ParserState[Token]) ParseTree[Token, NonTerminal] / U32:
    let cursor0 = state._cursor
    let altResult = try(||:
        let nodes: Vec[ParseTree[Token, NonTerminal]] = Vec.empty()
        if state.peek() is Option.Some(sym) and sym is Token(kind = TokenKind.LowerId, text = "b", ..):
            nodes.push(ParseTree.Terminal(sym))
            state._cursor += 1
        else:
            throw(state._cursor)
        let value = do:
            ParseTree.NonTerminal(kind = NonTerminal.TerminalB, nodes)
        value
    )
    match altResult:
        Result.Err(err):
            state.updateErrorCursor(err)
            state._cursor = cursor0
        Result.Ok(value):
            return value
    throw(state._cursor)

terminalAOrB(state: ParserState[Token]) ParseTree[Token, NonTerminal] / U32:
    let cursor0 = state._cursor
    let altResult = try(||:
        let nodes: Vec[ParseTree[Token, NonTerminal]] = Vec.empty()
        if state.peek() is Option.Some(sym) and sym is Token(kind = TokenKind.LowerId, text = "a", ..):
            nodes.push(ParseTree.Terminal(sym))
            state._cursor += 1
        else:
            throw(state._cursor)
        let value = do:
            ParseTree.NonTerminal(kind = NonTerminal.TerminalAOrB, nodes)
        value
    )
    match altResult:
        Result.Err(err):
            state.updateErrorCursor(err)
            state._cursor = cursor0
        Result.Ok(value):
            return value
    let altResult = try(||:
        let nodes: Vec[ParseTree[Token, NonTerminal]] = Vec.empty()
        if state.peek() is Option.Some(sym) and sym is Token(kind = TokenKind.LowerId, text = "b", ..):
            nodes.push(ParseTree.Terminal(sym))
            state._cursor += 1
        else:
            throw(state._cursor)
        let value = do:
            ParseTree.NonTerminal(kind = NonTerminal.TerminalAOrB, nodes)
        value
    )
    match altResult:
        Result.Err(err):
            state.updateErrorCursor(err)
            state._cursor = cursor0
        Result.Ok(value):
            return value
    throw(state._cursor)

terminalAThenB(state: ParserState[Token]) ParseTree[Token, NonTerminal] / U32:
    let cursor0 = state._cursor
    let altResult = try(||:
        let nodes: Vec[ParseTree[Token, NonTerminal]] = Vec.empty()
        if state.peek() is Option.Some(sym) and sym is Token(kind = TokenKind.LowerId, text = "a", ..):
            nodes.push(ParseTree.Terminal(sym))
            state._cursor += 1
        else:
            throw(state._cursor)
        if state.peek() is Option.Some(sym) and sym is Token(kind = TokenKind.LowerId, text = "b", ..):
            nodes.push(ParseTree.Terminal(sym))
            state._cursor += 1
        else:
            throw(state._cursor)
        let value = do:
            ParseTree.NonTerminal(kind = NonTerminal.TerminalAThenB, nodes)
        value
    )
    match altResult:
        Result.Err(err):
            state.updateErrorCursor(err)
            state._cursor = cursor0
        Result.Ok(value):
            return value
    throw(state._cursor)

zeroOrMoreAThenB(state: ParserState[Token]) ParseTree[Token, NonTerminal] / U32:
    let cursor0 = state._cursor
    let altResult = try(||:
        let nodes: Vec[ParseTree[Token, NonTerminal]] = Vec.empty()
        let zeroOrMoreCursor0 = state._cursor
        loop:
            let nodesLen0 = nodes.len()
            let symResult = try(||:
                if state.peek() is Option.Some(sym) and sym is Token(kind = TokenKind.LowerId, text = "a", ..):
                    nodes.push(ParseTree.Terminal(sym))
                    state._cursor += 1
                else:
                    throw(state._cursor)
            )
            match symResult:
                Result.Err(err):
                    state.updateErrorCursor(err)
                    state._cursor = zeroOrMoreCursor0
                    nodes.truncate(nodesLen0)
                    break
                Result.Ok(ok):
                    zeroOrMoreCursor0 = state._cursor
        if state.peek() is Option.Some(sym) and sym is Token(kind = TokenKind.LowerId, text = "b", ..):
            nodes.push(ParseTree.Terminal(sym))
            state._cursor += 1
        else:
            throw(state._cursor)
        let value = do:
            ParseTree.NonTerminal(kind = NonTerminal.ZeroOrMoreAThenB, nodes)
        value
    )
    match altResult:
        Result.Err(err):
            state.updateErrorCursor(err)
            state._cursor = cursor0
        Result.Ok(value):
            return value
    throw(state._cursor)

oneOrMoreAThenB(state: ParserState[Token]) ParseTree[Token, NonTerminal] / U32:
    let cursor0 = state._cursor
    let altResult = try(||:
        let nodes: Vec[ParseTree[Token, NonTerminal]] = Vec.empty()
        if state.peek() is Option.Some(sym) and sym is Token(kind = TokenKind.LowerId, text = "a", ..):
            nodes.push(ParseTree.Terminal(sym))
            state._cursor += 1
        else:
            throw(state._cursor)
        let zeroOrMoreCursor0 = state._cursor
        loop:
            let nodesLen0 = nodes.len()
            let symResult = try(||:
                if state.peek() is Option.Some(sym) and sym is Token(kind = TokenKind.LowerId, text = "a", ..):
                    nodes.push(ParseTree.Terminal(sym))
                    state._cursor += 1
                else:
                    throw(state._cursor)
            )
            match symResult:
                Result.Err(err):
                    state.updateErrorCursor(err)
                    state._cursor = zeroOrMoreCursor0
                    nodes.truncate(nodesLen0)
                    break
                Result.Ok(ok):
                    zeroOrMoreCursor0 = state._cursor
        if state.peek() is Option.Some(sym) and sym is Token(kind = TokenKind.LowerId, text = "b", ..):
            nodes.push(ParseTree.Terminal(sym))
            state._cursor += 1
        else:
            throw(state._cursor)
        let value = do:
            ParseTree.NonTerminal(kind = NonTerminal.OneOrMoreAThenB, nodes)
        value
    )
    match altResult:
        Result.Err(err):
            state.updateErrorCursor(err)
            state._cursor = cursor0
        Result.Ok(value):
            return value
    throw(state._cursor)

zeroOrOneAThenB(state: ParserState[Token]) ParseTree[Token, NonTerminal] / U32:
    let cursor0 = state._cursor
    let altResult = try(||:
        let nodes: Vec[ParseTree[Token, NonTerminal]] = Vec.empty()
        let optionalCursor0 = state._cursor
        let nodesLen0 = nodes.len()
        let symResult = try(||:
            if state.peek() is Option.Some(sym) and sym is Token(kind = TokenKind.LowerId, text = "a", ..):
                nodes.push(ParseTree.Terminal(sym))
                state._cursor += 1
            else:
                throw(state._cursor)
            ()
        )
        match symResult:
            Result.Err(err):
                state._cursor = optionalCursor0
                state.updateErrorCursor(err)
                nodes.truncate(nodesLen0)
            Result.Ok(ok):
                ()
        if state.peek() is Option.Some(sym) and sym is Token(kind = TokenKind.LowerId, text = "b", ..):
            nodes.push(ParseTree.Terminal(sym))
            state._cursor += 1
        else:
            throw(state._cursor)
        let value = do:
            ParseTree.NonTerminal(kind = NonTerminal.ZeroOrOneAThenB, nodes)
        value
    )
    match altResult:
        Result.Err(err):
            state.updateErrorCursor(err)
            state._cursor = cursor0
        Result.Ok(value):
            return value
    throw(state._cursor)

ignoreAThenB(state: ParserState[Token]) ParseTree[Token, NonTerminal] / U32:
    let cursor0 = state._cursor
    let altResult = try(||:
        let nodes: Vec[ParseTree[Token, NonTerminal]] = Vec.empty()
        if state.peek() is Option.Some(sym) and sym is Token(kind = TokenKind.LowerId, text = "a", ..):
            state._cursor += 1
        else:
            throw(state._cursor)
        if state.peek() is Option.Some(sym) and sym is Token(kind = TokenKind.LowerId, text = "b", ..):
            nodes.push(ParseTree.Terminal(sym))
            state._cursor += 1
        else:
            throw(state._cursor)
        let value = do:
            ParseTree.NonTerminal(kind = NonTerminal.IgnoreAThenB, nodes)
        value
    )
    match altResult:
        Result.Err(err):
            state.updateErrorCursor(err)
            state._cursor = cursor0
        Result.Ok(value):
            return value
    throw(state._cursor)

ignoreAThenIgnoreB(state: ParserState[Token]) ParseTree[Token, NonTerminal] / U32:
    let cursor0 = state._cursor
    let altResult = try(||:
        let nodes: Vec[ParseTree[Token, NonTerminal]] = Vec.empty()
        if state.peek() is Option.Some(sym) and sym is Token(kind = TokenKind.LowerId, text = "a", ..):
            state._cursor += 1
        else:
            throw(state._cursor)
        if state.peek() is Option.Some(sym) and sym is Token(kind = TokenKind.LowerId, text = "b", ..):
            state._cursor += 1
        else:
            throw(state._cursor)
        let value = do:
            ParseTree.NonTerminal(kind = NonTerminal.IgnoreAThenIgnoreB, nodes)
        value
    )
    match altResult:
        Result.Err(err):
            state.updateErrorCursor(err)
            state._cursor = cursor0
        Result.Ok(value):
            return value
    throw(state._cursor)

ignoreGroupAThenB(state: ParserState[Token]) ParseTree[Token, NonTerminal] / U32:
    let cursor0 = state._cursor
    let altResult = try(||:
        let nodes: Vec[ParseTree[Token, NonTerminal]] = Vec.empty()
        if state.peek() is Option.Some(sym) and sym is Token(kind = TokenKind.LowerId, text = "a", ..):
            state._cursor += 1
        else:
            throw(state._cursor)
        if state.peek() is Option.Some(sym) and sym is Token(kind = TokenKind.LowerId, text = "b", ..):
            state._cursor += 1
        else:
            throw(state._cursor)
        let value = do:
            ParseTree.NonTerminal(kind = NonTerminal.IgnoreGroupAThenB, nodes)
        value
    )
    match altResult:
        Result.Err(err):
            state.updateErrorCursor(err)
            state._cursor = cursor0
        Result.Ok(value):
            return value
    throw(state._cursor)

nonTerminals(state: ParserState[Token]) ParseTree[Token, NonTerminal] / U32:
    let cursor0 = state._cursor
    let altResult = try(||:
        let nodes: Vec[ParseTree[Token, NonTerminal]] = Vec.empty()
        let nonTerminalResult = terminalAOrB(state)
        nodes.push(nonTerminalResult)
        let nonTerminalResult = terminalAOrB(state)
        nodes.push(nonTerminalResult)
        let value = do:
            ParseTree.NonTerminal(kind = NonTerminal.NonTerminals, nodes)
        value
    )
    match altResult:
        Result.Err(err):
            state.updateErrorCursor(err)
            state._cursor = cursor0
        Result.Ok(value):
            return value
    throw(state._cursor)

nonTerminalsBacktrack(state: ParserState[Token]) ParseTree[Token, NonTerminal] / U32:
    let cursor0 = state._cursor
    let altResult = try(||:
        let nodes: Vec[ParseTree[Token, NonTerminal]] = Vec.empty()
        let nonTerminalResult = terminalAOrB(state)
        nodes.push(nonTerminalResult)
        let nonTerminalResult = terminalAOrB(state)
        nodes.push(nonTerminalResult)
        let value = do:
            ParseTree.NonTerminal(kind = NonTerminal.NonTerminalsBacktrack, nodes)
        value
    )
    match altResult:
        Result.Err(err):
            state.updateErrorCursor(err)
            state._cursor = cursor0
        Result.Ok(value):
            return value
    let altResult = try(||:
        let nodes: Vec[ParseTree[Token, NonTerminal]] = Vec.empty()
        if state.peek() is Option.Some(sym) and sym is Token(kind = TokenKind.LowerId, text = "c", ..):
            nodes.push(ParseTree.Terminal(sym))
            state._cursor += 1
        else:
            throw(state._cursor)
        if state.peek() is Option.Some(sym) and sym is Token(kind = TokenKind.LowerId, text = "a", ..):
            nodes.push(ParseTree.Terminal(sym))
            state._cursor += 1
        else:
            throw(state._cursor)
        let value = do:
            ParseTree.NonTerminal(kind = NonTerminal.NonTerminalsBacktrack, nodes)
        value
    )
    match altResult:
        Result.Err(err):
            state.updateErrorCursor(err)
            state._cursor = cursor0
        Result.Ok(value):
            return value
    throw(state._cursor)

negLookahead(state: ParserState[Token]) ParseTree[Token, NonTerminal] / U32:
    let cursor0 = state._cursor
    let altResult = try(||:
        let nodes: Vec[ParseTree[Token, NonTerminal]] = Vec.empty()
        let state0 = state.clone()
        let symResult = try(||:
            if state.peek() is Option.Some(sym) and sym is Token(kind = TokenKind.LowerId, text = "a", ..):
                state._cursor += 1
            else:
                throw(state._cursor)
        )
        match symResult:
            Result.Err(err):
                state.cloneFrom(state0)
            Result.Ok(_):
                state.cloneFrom(state0)
                throw(state._cursor)
        let nonTerminalResult = terminalAOrB(state)
        nodes.push(nonTerminalResult)
        let value = do:
            ParseTree.NonTerminal(kind = NonTerminal.NegLookahead, nodes)
        value
    )
    match altResult:
        Result.Err(err):
            state.updateErrorCursor(err)
            state._cursor = cursor0
        Result.Ok(value):
            return value
    throw(state._cursor)

endOfInputTest(state: ParserState[Token]) ParseTree[Token, NonTerminal] / U32:
    let cursor0 = state._cursor
    let altResult = try(||:
        let nodes: Vec[ParseTree[Token, NonTerminal]] = Vec.empty()
        if state.peek() is Option.Some(sym) and sym is Token(kind = TokenKind.LowerId, text = "a", ..):
            nodes.push(ParseTree.Terminal(sym))
            state._cursor += 1
        else:
            throw(state._cursor)
        if state.peek() is Option.Some(sym) and sym is Token(kind = TokenKind.LowerId, text = "b", ..):
            nodes.push(ParseTree.Terminal(sym))
            state._cursor += 1
        else:
            throw(state._cursor)
        if state.peek().isNone():
            state._cursor
        else:
            throw(state._cursor)
        let value = do:
            ParseTree.NonTerminal(kind = NonTerminal.EndOfInputTest, nodes)
        value
    )
    match altResult:
        Result.Err(err):
            state.updateErrorCursor(err)
            state._cursor = cursor0
        Result.Ok(value):
            return value
    throw(state._cursor)

bracketedOneOrMoreA(state: ParserState[Token]) ParseTree[Token, NonTerminal] / U32:
    let cursor0 = state._cursor
    let altResult = try(||:
        let nodes: Vec[ParseTree[Token, NonTerminal]] = Vec.empty()
        if state.peek() is Option.Some(sym) and sym is Token(kind = TokenKind.LowerId, text = "b", ..):
            state._cursor += 1
        else:
            throw(state._cursor)
        let zeroOrMoreCursor0 = state._cursor
        loop:
            let nodesLen0 = nodes.len()
            let symResult = try(||:
                let nonTerminalResult = oneOrMoreAThenB(state)
                nodes.push(nonTerminalResult)
            )
            match symResult:
                Result.Err(err):
                    state.updateErrorCursor(err)
                    state._cursor = zeroOrMoreCursor0
                    nodes.truncate(nodesLen0)
                    break
                Result.Ok(ok):
                    zeroOrMoreCursor0 = state._cursor
        if state.peek().isNone():
            state._cursor
        else:
            throw(state._cursor)
        let value = do:
            ParseTree.NonTerminal(kind = NonTerminal.BracketedOneOrMoreA, nodes)
        value
    )
    match altResult:
        Result.Err(err):
            state.updateErrorCursor(err)
            state._cursor = cursor0
        Result.Ok(value):
            return value
    throw(state._cursor)

semanticActionSimple(state: ParserState[Token]) Char / U32:
    let cursor0 = state._cursor
    let altResult = try(||:
        if state.peek() is Option.Some(sym) and sym is Token(kind = TokenKind.LowerId, text = "a", ..):
            state._cursor += 1
        else:
            throw(state._cursor)
        let value = do:
            'a'
        value
    )
    match altResult:
        Result.Err(err):
            state.updateErrorCursor(err)
            state._cursor = cursor0
        Result.Ok(value):
            return value
    let altResult = try(||:
        if state.peek() is Option.Some(sym) and sym is Token(kind = TokenKind.LowerId, text = "b", ..):
            state._cursor += 1
        else:
            throw(state._cursor)
        let value = do:
            'b'
        value
    )
    match altResult:
        Result.Err(err):
            state.updateErrorCursor(err)
            state._cursor = cursor0
        Result.Ok(value):
            return value
    throw(state._cursor)

semanticActionZeroOrMore(state: ParserState[Token]) Vec[Char] / U32:
    let cursor0 = state._cursor
    let altResult = try(||:
        let zeroOrMoreCursor0 = state._cursor
        let cs = Vec.empty()
        loop:
            let csLen0 = cs.len()
            let symResult = try(||:
                let nonTerminalResult = semanticActionSimple(state)
                cs.push(nonTerminalResult)
            )
            match symResult:
                Result.Err(err):
                    state.updateErrorCursor(err)
                    state._cursor = zeroOrMoreCursor0
                    cs.truncate(csLen0)
                    break
                Result.Ok(ok):
                    zeroOrMoreCursor0 = state._cursor
        let value = do:
            cs
        value
    )
    match altResult:
        Result.Err(err):
            state.updateErrorCursor(err)
            state._cursor = cursor0
        Result.Ok(value):
            return value
    throw(state._cursor)

semanticActionOneOrMore(state: ParserState[Token]) Vec[Char] / U32:
    let cursor0 = state._cursor
    let altResult = try(||:
        let cs = Vec.empty()
        let nonTerminalResult = semanticActionSimple(state)
        cs.push(nonTerminalResult)
        let zeroOrMoreCursor0 = state._cursor
        loop:
            let csLen0 = cs.len()
            let symResult = try(||:
                let nonTerminalResult = semanticActionSimple(state)
                cs.push(nonTerminalResult)
            )
            match symResult:
                Result.Err(err):
                    state.updateErrorCursor(err)
                    state._cursor = zeroOrMoreCursor0
                    cs.truncate(csLen0)
                    break
                Result.Ok(ok):
                    zeroOrMoreCursor0 = state._cursor
        let value = do:
            cs
        value
    )
    match altResult:
        Result.Err(err):
            state.updateErrorCursor(err)
            state._cursor = cursor0
        Result.Ok(value):
            return value
    throw(state._cursor)

semanticActionGroup(state: ParserState[Token]) Vec[Str] / U32:
    let cursor0 = state._cursor
    let altResult = try(||:
        if state.peek() is Option.Some(sym) and sym is Token(kind = TokenKind.LowerId, text = "a", ..):
            state._cursor += 1
        else:
            throw(state._cursor)
        let a = if state.peek() is Option.Some(sym) and sym is Token(kind = TokenKind.LowerId, text = "a", ..):
            state._cursor += 1
            sym
        else:
            throw(state._cursor)
        let b = if state.peek() is Option.Some(sym) and sym is Token(kind = TokenKind.LowerId, text = "b", ..):
            state._cursor += 1
            sym
        else:
            throw(state._cursor)
        let ab = (a = a, b = b)
        if state.peek() is Option.Some(sym) and sym is Token(kind = TokenKind.LowerId, text = "b", ..):
            state._cursor += 1
        else:
            throw(state._cursor)
        let value = do:
            let strs: Vec[Str] = Vec.[ab.a.text, ab.b.text]
            strs
        value
    )
    match altResult:
        Result.Err(err):
            state.updateErrorCursor(err)
            state._cursor = cursor0
        Result.Ok(value):
            return value
    throw(state._cursor)

semanticActionOptional(state: ParserState[Token]) Option[Token] / U32:
    let cursor0 = state._cursor
    let altResult = try(||:
        let optionalCursor0 = state._cursor
        let symResult = try(||:
            let cs = if state.peek() is Option.Some(sym) and sym is Token(kind = TokenKind.LowerId, text = "a", ..):
                state._cursor += 1
                sym
            else:
                throw(state._cursor)
            cs
        )
        let cs = match symResult:
            Result.Err(err):
                state._cursor = optionalCursor0
                state.updateErrorCursor(err)
                Option.None
            Result.Ok(ok):
                ()
                Option.Some(ok)
        if state.peek().isNone():
            state._cursor
        else:
            throw(state._cursor)
        let value = do:
            cs
        value
    )
    match altResult:
        Result.Err(err):
            state.updateErrorCursor(err)
            state._cursor = cursor0
        Result.Ok(value):
            return value
    throw(state._cursor)

semanticActionComplex(state: ParserState[Token]) (aVec: Vec[Token], bVec: Vec[Token], cOpt: Option[Token]) / U32:
    let cursor0 = state._cursor
    let altResult = try(||:
        if state.peek() is Option.Some(sym) and sym is Token(kind = TokenKind.LowerId, text = "a", ..):
            state._cursor += 1
        else:
            throw(state._cursor)
        let zeroOrMoreCursor0 = state._cursor
        let aVec = Vec.empty()
        loop:
            let aVecLen0 = aVec.len()
            let symResult = try(||:
                if state.peek() is Option.Some(sym) and sym is Token(kind = TokenKind.LowerId, text = "a", ..):
                    aVec.push(sym)
                    state._cursor += 1
                else:
                    throw(state._cursor)
            )
            match symResult:
                Result.Err(err):
                    state.updateErrorCursor(err)
                    state._cursor = zeroOrMoreCursor0
                    aVec.truncate(aVecLen0)
                    break
                Result.Ok(ok):
                    zeroOrMoreCursor0 = state._cursor
        let bVec = Vec.empty()
        if state.peek() is Option.Some(sym) and sym is Token(kind = TokenKind.LowerId, text = "b", ..):
            bVec.push(sym)
            state._cursor += 1
        else:
            throw(state._cursor)
        let zeroOrMoreCursor0 = state._cursor
        loop:
            let bVecLen0 = bVec.len()
            let symResult = try(||:
                if state.peek() is Option.Some(sym) and sym is Token(kind = TokenKind.LowerId, text = "b", ..):
                    bVec.push(sym)
                    state._cursor += 1
                else:
                    throw(state._cursor)
            )
            match symResult:
                Result.Err(err):
                    state.updateErrorCursor(err)
                    state._cursor = zeroOrMoreCursor0
                    bVec.truncate(bVecLen0)
                    break
                Result.Ok(ok):
                    zeroOrMoreCursor0 = state._cursor
        let optionalCursor0 = state._cursor
        let symResult = try(||:
            let cOpt = if state.peek() is Option.Some(sym) and sym is Token(kind = TokenKind.LowerId, text = "c", ..):
                state._cursor += 1
                sym
            else:
                throw(state._cursor)
            cOpt
        )
        let cOpt = match symResult:
            Result.Err(err):
                state._cursor = optionalCursor0
                state.updateErrorCursor(err)
                Option.None
            Result.Ok(ok):
                ()
                Option.Some(ok)
        let group = (aVec = aVec, bVec = bVec, cOpt = cOpt)
        if state.peek().isNone():
            state._cursor
        else:
            throw(state._cursor)
        let value = do:
            group
        value
    )
    match altResult:
        Result.Err(err):
            state.updateErrorCursor(err)
            state._cursor = cursor0
        Result.Ok(value):
            return value
    throw(state._cursor)

cursorPositions(state: ParserState[Token]) Vec[U32] / U32:
    let cursor0 = state._cursor
    let altResult = try(||:
        let c0 = state.nextCursor()
        if state.peek() is Option.Some(sym) and sym is Token(kind = TokenKind.LowerId, text = "a", ..):
            state._cursor += 1
        else:
            throw(state._cursor)
        let c1 = state.nextCursor()
        if state.peek() is Option.Some(sym) and sym is Token(kind = TokenKind.LowerId, text = "b", ..):
            state._cursor += 1
        else:
            throw(state._cursor)
        let c2 = state.nextCursor()
        if state.peek() is Option.Some(sym) and sym is Token(kind = TokenKind.LowerId, text = "c", ..):
            state._cursor += 1
        else:
            throw(state._cursor)
        let c3 = state.nextCursor()
        let value = do:
            let vec: Vec[U32] = Vec.[c0, c1, c2, c3]
            vec
        value
    )
    match altResult:
        Result.Err(err):
            state.updateErrorCursor(err)
            state._cursor = cursor0
        Result.Ok(value):
            return value
    throw(state._cursor)

simpleGroup1(state: ParserState[Token]) Token / U32:
    let cursor0 = state._cursor
    let altResult = try(||:
        if state.peek() is Option.Some(sym) and sym is Token(kind = TokenKind.LowerId, text = "a", ..):
            state._cursor += 1
        else:
            throw(state._cursor)
        if state.peek() is Option.Some(sym) and sym is Token(kind = TokenKind.LowerId, text = "a", ..):
            state._cursor += 1
        else:
            throw(state._cursor)
        let x = if state.peek() is Option.Some(sym) and sym is Token(kind = TokenKind.LowerId, text = "b", ..):
            state._cursor += 1
            sym
        else:
            throw(state._cursor)
        if state.peek() is Option.Some(sym) and sym is Token(kind = TokenKind.LowerId, text = "c", ..):
            state._cursor += 1
        else:
            throw(state._cursor)
        if state.peek() is Option.Some(sym) and sym is Token(kind = TokenKind.LowerId, text = "c", ..):
            state._cursor += 1
        else:
            throw(state._cursor)
        let value = do:
            x
        value
    )
    match altResult:
        Result.Err(err):
            state.updateErrorCursor(err)
            state._cursor = cursor0
        Result.Ok(value):
            return value
    throw(state._cursor)

simpleGroup2(state: ParserState[Token]) Option[Token] / U32:
    let cursor0 = state._cursor
    let altResult = try(||:
        if state.peek() is Option.Some(sym) and sym is Token(kind = TokenKind.LowerId, text = "a", ..):
            state._cursor += 1
        else:
            throw(state._cursor)
        if state.peek() is Option.Some(sym) and sym is Token(kind = TokenKind.LowerId, text = "a", ..):
            state._cursor += 1
        else:
            throw(state._cursor)
        let optionalCursor0 = state._cursor
        let symResult = try(||:
            let x = if state.peek() is Option.Some(sym) and sym is Token(kind = TokenKind.LowerId, text = "b", ..):
                state._cursor += 1
                sym
            else:
                throw(state._cursor)
            x
        )
        let x = match symResult:
            Result.Err(err):
                state._cursor = optionalCursor0
                state.updateErrorCursor(err)
                Option.None
            Result.Ok(ok):
                ()
                Option.Some(ok)
        if state.peek() is Option.Some(sym) and sym is Token(kind = TokenKind.LowerId, text = "c", ..):
            state._cursor += 1
        else:
            throw(state._cursor)
        if state.peek() is Option.Some(sym) and sym is Token(kind = TokenKind.LowerId, text = "c", ..):
            state._cursor += 1
        else:
            throw(state._cursor)
        let value = do:
            x
        value
    )
    match altResult:
        Result.Err(err):
            state.updateErrorCursor(err)
            state._cursor = cursor0
        Result.Ok(value):
            return value
    throw(state._cursor)

simpleGroup3(state: ParserState[Token]) Vec[Token] / U32:
    let cursor0 = state._cursor
    let altResult = try(||:
        if state.peek() is Option.Some(sym) and sym is Token(kind = TokenKind.LowerId, text = "a", ..):
            state._cursor += 1
        else:
            throw(state._cursor)
        if state.peek() is Option.Some(sym) and sym is Token(kind = TokenKind.LowerId, text = "a", ..):
            state._cursor += 1
        else:
            throw(state._cursor)
        let zeroOrMoreCursor0 = state._cursor
        let x = Vec.empty()
        loop:
            let xLen0 = x.len()
            let symResult = try(||:
                if state.peek() is Option.Some(sym) and sym is Token(kind = TokenKind.LowerId, text = "b", ..):
                    x.push(sym)
                    state._cursor += 1
                else:
                    throw(state._cursor)
            )
            match symResult:
                Result.Err(err):
                    state.updateErrorCursor(err)
                    state._cursor = zeroOrMoreCursor0
                    x.truncate(xLen0)
                    break
                Result.Ok(ok):
                    zeroOrMoreCursor0 = state._cursor
        if state.peek() is Option.Some(sym) and sym is Token(kind = TokenKind.LowerId, text = "c", ..):
            state._cursor += 1
        else:
            throw(state._cursor)
        if state.peek() is Option.Some(sym) and sym is Token(kind = TokenKind.LowerId, text = "c", ..):
            state._cursor += 1
        else:
            throw(state._cursor)
        let value = do:
            x
        value
    )
    match altResult:
        Result.Err(err):
            state.updateErrorCursor(err)
            state._cursor = cursor0
        Result.Ok(value):
            return value
    throw(state._cursor)

simpleGroup4(state: ParserState[Token]) Vec[Token] / U32:
    let cursor0 = state._cursor
    let altResult = try(||:
        if state.peek() is Option.Some(sym) and sym is Token(kind = TokenKind.LowerId, text = "a", ..):
            state._cursor += 1
        else:
            throw(state._cursor)
        if state.peek() is Option.Some(sym) and sym is Token(kind = TokenKind.LowerId, text = "a", ..):
            state._cursor += 1
        else:
            throw(state._cursor)
        let x = Vec.empty()
        if state.peek() is Option.Some(sym) and sym is Token(kind = TokenKind.LowerId, text = "b", ..):
            x.push(sym)
            state._cursor += 1
        else:
            throw(state._cursor)
        let zeroOrMoreCursor0 = state._cursor
        loop:
            let xLen0 = x.len()
            let symResult = try(||:
                if state.peek() is Option.Some(sym) and sym is Token(kind = TokenKind.LowerId, text = "b", ..):
                    x.push(sym)
                    state._cursor += 1
                else:
                    throw(state._cursor)
            )
            match symResult:
                Result.Err(err):
                    state.updateErrorCursor(err)
                    state._cursor = zeroOrMoreCursor0
                    x.truncate(xLen0)
                    break
                Result.Ok(ok):
                    zeroOrMoreCursor0 = state._cursor
        if state.peek() is Option.Some(sym) and sym is Token(kind = TokenKind.LowerId, text = "c", ..):
            state._cursor += 1
        else:
            throw(state._cursor)
        if state.peek() is Option.Some(sym) and sym is Token(kind = TokenKind.LowerId, text = "c", ..):
            state._cursor += 1
        else:
            throw(state._cursor)
        let value = do:
            x
        value
    )
    match altResult:
        Result.Err(err):
            state.updateErrorCursor(err)
            state._cursor = cursor0
        Result.Ok(value):
            return value
    throw(state._cursor)

simpleGroup5(state: ParserState[Token]) Option[Token] / U32:
    let cursor0 = state._cursor
    let altResult = try(||:
        if state.peek() is Option.Some(sym) and sym is Token(kind = TokenKind.LowerId, text = "a", ..):
            state._cursor += 1
        else:
            throw(state._cursor)
        let optionalCursor0 = state._cursor
        let symResult = try(||:
            if state.peek() is Option.Some(sym) and sym is Token(kind = TokenKind.LowerId, text = "a", ..):
                state._cursor += 1
            else:
                throw(state._cursor)
            let x = if state.peek() is Option.Some(sym) and sym is Token(kind = TokenKind.LowerId, text = "b", ..):
                state._cursor += 1
                sym
            else:
                throw(state._cursor)
            if state.peek() is Option.Some(sym) and sym is Token(kind = TokenKind.LowerId, text = "c", ..):
                state._cursor += 1
            else:
                throw(state._cursor)
            x
        )
        let x = match symResult:
            Result.Err(err):
                state._cursor = optionalCursor0
                state.updateErrorCursor(err)
                Option.None
            Result.Ok(ok):
                ()
                Option.Some(ok)
        if state.peek() is Option.Some(sym) and sym is Token(kind = TokenKind.LowerId, text = "c", ..):
            state._cursor += 1
        else:
            throw(state._cursor)
        let value = do:
            x
        value
    )
    match altResult:
        Result.Err(err):
            state.updateErrorCursor(err)
            state._cursor = cursor0
        Result.Ok(value):
            return value
    throw(state._cursor)

simpleGroup6(state: ParserState[Token]) Vec[Token] / U32:
    let cursor0 = state._cursor
    let altResult = try(||:
        if state.peek() is Option.Some(sym) and sym is Token(kind = TokenKind.LowerId, text = "a", ..):
            state._cursor += 1
        else:
            throw(state._cursor)
        let zeroOrMoreCursor0 = state._cursor
        let x = Vec.empty()
        loop:
            let xLen0 = x.len()
            let symResult = try(||:
                if state.peek() is Option.Some(sym) and sym is Token(kind = TokenKind.LowerId, text = "a", ..):
                    state._cursor += 1
                else:
                    throw(state._cursor)
                if state.peek() is Option.Some(sym) and sym is Token(kind = TokenKind.LowerId, text = "b", ..):
                    x.push(sym)
                    state._cursor += 1
                else:
                    throw(state._cursor)
                if state.peek() is Option.Some(sym) and sym is Token(kind = TokenKind.LowerId, text = "c", ..):
                    state._cursor += 1
                else:
                    throw(state._cursor)
            )
            match symResult:
                Result.Err(err):
                    state.updateErrorCursor(err)
                    state._cursor = zeroOrMoreCursor0
                    x.truncate(xLen0)
                    break
                Result.Ok(ok):
                    zeroOrMoreCursor0 = state._cursor
        if state.peek() is Option.Some(sym) and sym is Token(kind = TokenKind.LowerId, text = "c", ..):
            state._cursor += 1
        else:
            throw(state._cursor)
        let value = do:
            x
        value
    )
    match altResult:
        Result.Err(err):
            state.updateErrorCursor(err)
            state._cursor = cursor0
        Result.Ok(value):
            return value
    throw(state._cursor)

simpleGroup7(state: ParserState[Token]) Vec[Token] / U32:
    let cursor0 = state._cursor
    let altResult = try(||:
        if state.peek() is Option.Some(sym) and sym is Token(kind = TokenKind.LowerId, text = "a", ..):
            state._cursor += 1
        else:
            throw(state._cursor)
        let x = Vec.empty()
        if state.peek() is Option.Some(sym) and sym is Token(kind = TokenKind.LowerId, text = "a", ..):
            state._cursor += 1
        else:
            throw(state._cursor)
        if state.peek() is Option.Some(sym) and sym is Token(kind = TokenKind.LowerId, text = "b", ..):
            x.push(sym)
            state._cursor += 1
        else:
            throw(state._cursor)
        if state.peek() is Option.Some(sym) and sym is Token(kind = TokenKind.LowerId, text = "c", ..):
            state._cursor += 1
        else:
            throw(state._cursor)
        let zeroOrMoreCursor0 = state._cursor
        loop:
            let xLen0 = x.len()
            let symResult = try(||:
                if state.peek() is Option.Some(sym) and sym is Token(kind = TokenKind.LowerId, text = "a", ..):
                    state._cursor += 1
                else:
                    throw(state._cursor)
                if state.peek() is Option.Some(sym) and sym is Token(kind = TokenKind.LowerId, text = "b", ..):
                    x.push(sym)
                    state._cursor += 1
                else:
                    throw(state._cursor)
                if state.peek() is Option.Some(sym) and sym is Token(kind = TokenKind.LowerId, text = "c", ..):
                    state._cursor += 1
                else:
                    throw(state._cursor)
            )
            match symResult:
                Result.Err(err):
                    state.updateErrorCursor(err)
                    state._cursor = zeroOrMoreCursor0
                    x.truncate(xLen0)
                    break
                Result.Ok(ok):
                    zeroOrMoreCursor0 = state._cursor
        if state.peek() is Option.Some(sym) and sym is Token(kind = TokenKind.LowerId, text = "c", ..):
            state._cursor += 1
        else:
            throw(state._cursor)
        let value = do:
            x
        value
    )
    match altResult:
        Result.Err(err):
            state.updateErrorCursor(err)
            state._cursor = cursor0
        Result.Ok(value):
            return value
    throw(state._cursor)

multipleSymbols(state: ParserState[Token]) Bool / U32:
    let cursor0 = state._cursor
    let altResult = try(||:
        if state.peek() is Option.Some(sym) and sym is Token(kind = TokenKind.LowerId, text = "a", ..):
            state._cursor += 1
        else:
            throw(state._cursor)
        if state.peek() is Option.Some(sym) and sym is Token(kind = TokenKind.LowerId, text = "b", ..):
            state._cursor += 1
        else:
            throw(state._cursor)
        if state.peek() is Option.Some(sym) and sym is Token(kind = TokenKind.LowerId, text = "c", ..):
            state._cursor += 1
        else:
            throw(state._cursor)
        let value = do:
            Bool.True
        value
    )
    match altResult:
        Result.Err(err):
            state.updateErrorCursor(err)
            state._cursor = cursor0
        Result.Ok(value):
            return value
    throw(state._cursor)

restoreCursorOptional1(state: ParserState[Token]) Option[Bool] / U32:
    let cursor0 = state._cursor
    let altResult = try(||:
        let optionalCursor0 = state._cursor
        let symResult = try(||:
            let nonTerminalResult = multipleSymbols(state)
            let x = nonTerminalResult
            x
        )
        let x = match symResult:
            Result.Err(err):
                state._cursor = optionalCursor0
                state.updateErrorCursor(err)
                Option.None
            Result.Ok(ok):
                ()
                Option.Some(ok)
        if state.peek() is Option.Some(sym) and sym is Token(kind = TokenKind.LowerId, text = "a", ..):
            state._cursor += 1
        else:
            throw(state._cursor)
        if state.peek() is Option.Some(sym) and sym is Token(kind = TokenKind.LowerId, text = "b", ..):
            state._cursor += 1
        else:
            throw(state._cursor)
        let value = do:
            x
        value
    )
    match altResult:
        Result.Err(err):
            state.updateErrorCursor(err)
            state._cursor = cursor0
        Result.Ok(value):
            return value
    throw(state._cursor)

restoreCursorOptional2(state: ParserState[Token]) Bool / U32:
    let cursor0 = state._cursor
    let altResult = try(||:
        let optionalCursor0 = state._cursor
        let symResult = try(||:
            if state.peek() is Option.Some(sym) and sym is Token(kind = TokenKind.LowerId, text = "a", ..):
                state._cursor += 1
            else:
                throw(state._cursor)
            if state.peek() is Option.Some(sym) and sym is Token(kind = TokenKind.LowerId, text = "b", ..):
                state._cursor += 1
            else:
                throw(state._cursor)
            if state.peek() is Option.Some(sym) and sym is Token(kind = TokenKind.LowerId, text = "c", ..):
                state._cursor += 1
            else:
                throw(state._cursor)
            ()
        )
        match symResult:
            Result.Err(err):
                state._cursor = optionalCursor0
                state.updateErrorCursor(err)
            Result.Ok(ok):
                ()
        if state.peek() is Option.Some(sym) and sym is Token(kind = TokenKind.LowerId, text = "a", ..):
            state._cursor += 1
        else:
            throw(state._cursor)
        if state.peek() is Option.Some(sym) and sym is Token(kind = TokenKind.LowerId, text = "b", ..):
            state._cursor += 1
        else:
            throw(state._cursor)
        let value = do:
            Bool.True
        value
    )
    match altResult:
        Result.Err(err):
            state.updateErrorCursor(err)
            state._cursor = cursor0
        Result.Ok(value):
            return value
    throw(state._cursor)

restoreCursorZeroOrMore1(state: ParserState[Token]) Vec[Bool] / U32:
    let cursor0 = state._cursor
    let altResult = try(||:
        let zeroOrMoreCursor0 = state._cursor
        let xs = Vec.empty()
        loop:
            let xsLen0 = xs.len()
            let symResult = try(||:
                let nonTerminalResult = multipleSymbols(state)
                xs.push(nonTerminalResult)
            )
            match symResult:
                Result.Err(err):
                    state.updateErrorCursor(err)
                    state._cursor = zeroOrMoreCursor0
                    xs.truncate(xsLen0)
                    break
                Result.Ok(ok):
                    zeroOrMoreCursor0 = state._cursor
        if state.peek() is Option.Some(sym) and sym is Token(kind = TokenKind.LowerId, text = "a", ..):
            state._cursor += 1
        else:
            throw(state._cursor)
        if state.peek() is Option.Some(sym) and sym is Token(kind = TokenKind.LowerId, text = "b", ..):
            state._cursor += 1
        else:
            throw(state._cursor)
        let value = do:
            xs
        value
    )
    match altResult:
        Result.Err(err):
            state.updateErrorCursor(err)
            state._cursor = cursor0
        Result.Ok(value):
            return value
    throw(state._cursor)

restoreCursorZeroOrMore2(state: ParserState[Token]) Bool / U32:
    let cursor0 = state._cursor
    let altResult = try(||:
        let zeroOrMoreCursor0 = state._cursor
        loop:
            let symResult = try(||:
                if state.peek() is Option.Some(sym) and sym is Token(kind = TokenKind.LowerId, text = "a", ..):
                    state._cursor += 1
                else:
                    throw(state._cursor)
                if state.peek() is Option.Some(sym) and sym is Token(kind = TokenKind.LowerId, text = "b", ..):
                    state._cursor += 1
                else:
                    throw(state._cursor)
                if state.peek() is Option.Some(sym) and sym is Token(kind = TokenKind.LowerId, text = "c", ..):
                    state._cursor += 1
                else:
                    throw(state._cursor)
            )
            match symResult:
                Result.Err(err):
                    state.updateErrorCursor(err)
                    state._cursor = zeroOrMoreCursor0
                    break
                Result.Ok(ok):
                    zeroOrMoreCursor0 = state._cursor
        if state.peek() is Option.Some(sym) and sym is Token(kind = TokenKind.LowerId, text = "a", ..):
            state._cursor += 1
        else:
            throw(state._cursor)
        if state.peek() is Option.Some(sym) and sym is Token(kind = TokenKind.LowerId, text = "b", ..):
            state._cursor += 1
        else:
            throw(state._cursor)
        let value = do:
            Bool.True
        value
    )
    match altResult:
        Result.Err(err):
            state.updateErrorCursor(err)
            state._cursor = cursor0
        Result.Ok(value):
            return value
    throw(state._cursor)

restoreCursorOneOrMore1(state: ParserState[Token]) Vec[Bool] / U32:
    let cursor0 = state._cursor
    let altResult = try(||:
        let xs = Vec.empty()
        let nonTerminalResult = multipleSymbols(state)
        xs.push(nonTerminalResult)
        let zeroOrMoreCursor0 = state._cursor
        loop:
            let xsLen0 = xs.len()
            let symResult = try(||:
                let nonTerminalResult = multipleSymbols(state)
                xs.push(nonTerminalResult)
            )
            match symResult:
                Result.Err(err):
                    state.updateErrorCursor(err)
                    state._cursor = zeroOrMoreCursor0
                    xs.truncate(xsLen0)
                    break
                Result.Ok(ok):
                    zeroOrMoreCursor0 = state._cursor
        if state.peek() is Option.Some(sym) and sym is Token(kind = TokenKind.LowerId, text = "a", ..):
            state._cursor += 1
        else:
            throw(state._cursor)
        if state.peek() is Option.Some(sym) and sym is Token(kind = TokenKind.LowerId, text = "b", ..):
            state._cursor += 1
        else:
            throw(state._cursor)
        let value = do:
            xs
        value
    )
    match altResult:
        Result.Err(err):
            state.updateErrorCursor(err)
            state._cursor = cursor0
        Result.Ok(value):
            return value
    throw(state._cursor)

restoreCursorOneOrMore2(state: ParserState[Token]) Bool / U32:
    let cursor0 = state._cursor
    let altResult = try(||:
        if state.peek() is Option.Some(sym) and sym is Token(kind = TokenKind.LowerId, text = "a", ..):
            state._cursor += 1
        else:
            throw(state._cursor)
        if state.peek() is Option.Some(sym) and sym is Token(kind = TokenKind.LowerId, text = "b", ..):
            state._cursor += 1
        else:
            throw(state._cursor)
        if state.peek() is Option.Some(sym) and sym is Token(kind = TokenKind.LowerId, text = "c", ..):
            state._cursor += 1
        else:
            throw(state._cursor)
        let zeroOrMoreCursor0 = state._cursor
        loop:
            let symResult = try(||:
                if state.peek() is Option.Some(sym) and sym is Token(kind = TokenKind.LowerId, text = "a", ..):
                    state._cursor += 1
                else:
                    throw(state._cursor)
                if state.peek() is Option.Some(sym) and sym is Token(kind = TokenKind.LowerId, text = "b", ..):
                    state._cursor += 1
                else:
                    throw(state._cursor)
                if state.peek() is Option.Some(sym) and sym is Token(kind = TokenKind.LowerId, text = "c", ..):
                    state._cursor += 1
                else:
                    throw(state._cursor)
            )
            match symResult:
                Result.Err(err):
                    state.updateErrorCursor(err)
                    state._cursor = zeroOrMoreCursor0
                    break
                Result.Ok(ok):
                    zeroOrMoreCursor0 = state._cursor
        if state.peek() is Option.Some(sym) and sym is Token(kind = TokenKind.LowerId, text = "a", ..):
            state._cursor += 1
        else:
            throw(state._cursor)
        if state.peek() is Option.Some(sym) and sym is Token(kind = TokenKind.LowerId, text = "b", ..):
            state._cursor += 1
        else:
            throw(state._cursor)
        let value = do:
            Bool.True
        value
    )
    match altResult:
        Result.Err(err):
            state.updateErrorCursor(err)
            state._cursor = cursor0
        Result.Ok(value):
            return value
<<<<<<< HEAD
    throw(state._cursor)
=======
    throw(state._errorCursor.unwrapOr(state._cursor))

zeroOrMoreResultBug1(state: ParserState[Token]) U32 / U32:
    let cursor0 = state._cursor
    let altResult = try(||:
        if state.peek() is Option.Some(sym) and sym is Token(kind = TokenKind.LowerId, text = "a", ..):
            state._cursor += 1
        else:
            throw(state._errorCursor.unwrapOr(state._cursor))
        let zeroOrMoreCursor0 = state._cursor
        let v = Vec.empty()
        loop:
            let vLen0 = v.len()
            let symResult = try(||:
                if state.peek() is Option.Some(sym) and sym is Token(kind = TokenKind.Comma, ..):
                    state._cursor += 1
                else:
                    throw(state._errorCursor.unwrapOr(state._cursor))
                v.push(state.nextCursor())
                if state.peek() is Option.Some(sym) and sym is Token(kind = TokenKind.LowerId, text = "b", ..):
                    state._cursor += 1
                else:
                    throw(state._errorCursor.unwrapOr(state._cursor))
            )
            match symResult:
                Result.Err(err):
                    state.updateErrorCursor(err)
                    state._cursor = zeroOrMoreCursor0
                    v.truncate(vLen0)
                    break
                Result.Ok(ok):
                    zeroOrMoreCursor0 = state._cursor
        let optionalCursor0 = state._cursor
        let symResult = try(||:
            if state.peek() is Option.Some(sym) and sym is Token(kind = TokenKind.Comma, ..):
                state._cursor += 1
            else:
                throw(state._errorCursor.unwrapOr(state._cursor))
            ()
        )
        match symResult:
            Result.Err(err):
                state._cursor = optionalCursor0
                state.updateErrorCursor(err)
            Result.Ok(ok):
                ()
        let value = do:
            v.len()
        value
    )
    match altResult:
        Result.Err(err):
            state.updateErrorCursor(err)
            state._cursor = cursor0
        Result.Ok(value):
            return value
    throw(state._errorCursor.unwrapOr(state._cursor))

zeroOrMoreResultBug2(state: ParserState[Token]) Option[U32] / U32:
    let cursor0 = state._cursor
    let altResult = try(||:
        if state.peek() is Option.Some(sym) and sym is Token(kind = TokenKind.LowerId, text = "a", ..):
            state._cursor += 1
        else:
            throw(state._errorCursor.unwrapOr(state._cursor))
        let optionalCursor0 = state._cursor
        let symResult = try(||:
            if state.peek() is Option.Some(sym) and sym is Token(kind = TokenKind.Comma, ..):
                state._cursor += 1
            else:
                throw(state._errorCursor.unwrapOr(state._cursor))
            let v = state.nextCursor()
            if state.peek() is Option.Some(sym) and sym is Token(kind = TokenKind.LowerId, text = "b", ..):
                state._cursor += 1
            else:
                throw(state._errorCursor.unwrapOr(state._cursor))
            v
        )
        let v = match symResult:
            Result.Err(err):
                state._cursor = optionalCursor0
                state.updateErrorCursor(err)
                Option.None
            Result.Ok(ok):
                ()
                Option.Some(ok)
        let optionalCursor0 = state._cursor
        let symResult = try(||:
            if state.peek() is Option.Some(sym) and sym is Token(kind = TokenKind.Comma, ..):
                state._cursor += 1
            else:
                throw(state._errorCursor.unwrapOr(state._cursor))
            ()
        )
        match symResult:
            Result.Err(err):
                state._cursor = optionalCursor0
                state.updateErrorCursor(err)
            Result.Ok(ok):
                ()
        let value = do:
            v
        value
    )
    match altResult:
        Result.Err(err):
            state.updateErrorCursor(err)
            state._cursor = cursor0
        Result.Ok(value):
            return value
    throw(state._errorCursor.unwrapOr(state._cursor))

zeroOrMoreResultBug3(state: ParserState[Token]) U32 / U32:
    let cursor0 = state._cursor
    let altResult = try(||:
        if state.peek() is Option.Some(sym) and sym is Token(kind = TokenKind.LowerId, text = "a", ..):
            state._cursor += 1
        else:
            throw(state._errorCursor.unwrapOr(state._cursor))
        let v = Vec.empty()
        if state.peek() is Option.Some(sym) and sym is Token(kind = TokenKind.Comma, ..):
            state._cursor += 1
        else:
            throw(state._errorCursor.unwrapOr(state._cursor))
        v.push(state.nextCursor())
        if state.peek() is Option.Some(sym) and sym is Token(kind = TokenKind.LowerId, text = "b", ..):
            state._cursor += 1
        else:
            throw(state._errorCursor.unwrapOr(state._cursor))
        let zeroOrMoreCursor0 = state._cursor
        loop:
            let vLen0 = v.len()
            let symResult = try(||:
                if state.peek() is Option.Some(sym) and sym is Token(kind = TokenKind.Comma, ..):
                    state._cursor += 1
                else:
                    throw(state._errorCursor.unwrapOr(state._cursor))
                v.push(state.nextCursor())
                if state.peek() is Option.Some(sym) and sym is Token(kind = TokenKind.LowerId, text = "b", ..):
                    state._cursor += 1
                else:
                    throw(state._errorCursor.unwrapOr(state._cursor))
            )
            match symResult:
                Result.Err(err):
                    state.updateErrorCursor(err)
                    state._cursor = zeroOrMoreCursor0
                    v.truncate(vLen0)
                    break
                Result.Ok(ok):
                    zeroOrMoreCursor0 = state._cursor
        let optionalCursor0 = state._cursor
        let symResult = try(||:
            if state.peek() is Option.Some(sym) and sym is Token(kind = TokenKind.Comma, ..):
                state._cursor += 1
            else:
                throw(state._errorCursor.unwrapOr(state._cursor))
            ()
        )
        match symResult:
            Result.Err(err):
                state._cursor = optionalCursor0
                state.updateErrorCursor(err)
            Result.Ok(ok):
                ()
        let value = do:
            v.len()
        value
    )
    match altResult:
        Result.Err(err):
            state.updateErrorCursor(err)
            state._cursor = cursor0
        Result.Ok(value):
            return value
    throw(state._errorCursor.unwrapOr(state._cursor))
>>>>>>> b36955bd
<|MERGE_RESOLUTION|>--- conflicted
+++ resolved
@@ -1447,10 +1447,7 @@
             state._cursor = cursor0
         Result.Ok(value):
             return value
-<<<<<<< HEAD
-    throw(state._cursor)
-=======
-    throw(state._errorCursor.unwrapOr(state._cursor))
+    throw(state._cursor)
 
 zeroOrMoreResultBug1(state: ParserState[Token]) U32 / U32:
     let cursor0 = state._cursor
@@ -1458,7 +1455,7 @@
         if state.peek() is Option.Some(sym) and sym is Token(kind = TokenKind.LowerId, text = "a", ..):
             state._cursor += 1
         else:
-            throw(state._errorCursor.unwrapOr(state._cursor))
+            throw(state._cursor)
         let zeroOrMoreCursor0 = state._cursor
         let v = Vec.empty()
         loop:
@@ -1467,12 +1464,12 @@
                 if state.peek() is Option.Some(sym) and sym is Token(kind = TokenKind.Comma, ..):
                     state._cursor += 1
                 else:
-                    throw(state._errorCursor.unwrapOr(state._cursor))
+                    throw(state._cursor)
                 v.push(state.nextCursor())
                 if state.peek() is Option.Some(sym) and sym is Token(kind = TokenKind.LowerId, text = "b", ..):
                     state._cursor += 1
                 else:
-                    throw(state._errorCursor.unwrapOr(state._cursor))
+                    throw(state._cursor)
             )
             match symResult:
                 Result.Err(err):
@@ -1487,7 +1484,7 @@
             if state.peek() is Option.Some(sym) and sym is Token(kind = TokenKind.Comma, ..):
                 state._cursor += 1
             else:
-                throw(state._errorCursor.unwrapOr(state._cursor))
+                throw(state._cursor)
             ()
         )
         match symResult:
@@ -1506,7 +1503,7 @@
             state._cursor = cursor0
         Result.Ok(value):
             return value
-    throw(state._errorCursor.unwrapOr(state._cursor))
+    throw(state._cursor)
 
 zeroOrMoreResultBug2(state: ParserState[Token]) Option[U32] / U32:
     let cursor0 = state._cursor
@@ -1514,18 +1511,18 @@
         if state.peek() is Option.Some(sym) and sym is Token(kind = TokenKind.LowerId, text = "a", ..):
             state._cursor += 1
         else:
-            throw(state._errorCursor.unwrapOr(state._cursor))
+            throw(state._cursor)
         let optionalCursor0 = state._cursor
         let symResult = try(||:
             if state.peek() is Option.Some(sym) and sym is Token(kind = TokenKind.Comma, ..):
                 state._cursor += 1
             else:
-                throw(state._errorCursor.unwrapOr(state._cursor))
+                throw(state._cursor)
             let v = state.nextCursor()
             if state.peek() is Option.Some(sym) and sym is Token(kind = TokenKind.LowerId, text = "b", ..):
                 state._cursor += 1
             else:
-                throw(state._errorCursor.unwrapOr(state._cursor))
+                throw(state._cursor)
             v
         )
         let v = match symResult:
@@ -1541,7 +1538,7 @@
             if state.peek() is Option.Some(sym) and sym is Token(kind = TokenKind.Comma, ..):
                 state._cursor += 1
             else:
-                throw(state._errorCursor.unwrapOr(state._cursor))
+                throw(state._cursor)
             ()
         )
         match symResult:
@@ -1560,7 +1557,7 @@
             state._cursor = cursor0
         Result.Ok(value):
             return value
-    throw(state._errorCursor.unwrapOr(state._cursor))
+    throw(state._cursor)
 
 zeroOrMoreResultBug3(state: ParserState[Token]) U32 / U32:
     let cursor0 = state._cursor
@@ -1568,17 +1565,17 @@
         if state.peek() is Option.Some(sym) and sym is Token(kind = TokenKind.LowerId, text = "a", ..):
             state._cursor += 1
         else:
-            throw(state._errorCursor.unwrapOr(state._cursor))
+            throw(state._cursor)
         let v = Vec.empty()
         if state.peek() is Option.Some(sym) and sym is Token(kind = TokenKind.Comma, ..):
             state._cursor += 1
         else:
-            throw(state._errorCursor.unwrapOr(state._cursor))
+            throw(state._cursor)
         v.push(state.nextCursor())
         if state.peek() is Option.Some(sym) and sym is Token(kind = TokenKind.LowerId, text = "b", ..):
             state._cursor += 1
         else:
-            throw(state._errorCursor.unwrapOr(state._cursor))
+            throw(state._cursor)
         let zeroOrMoreCursor0 = state._cursor
         loop:
             let vLen0 = v.len()
@@ -1586,12 +1583,12 @@
                 if state.peek() is Option.Some(sym) and sym is Token(kind = TokenKind.Comma, ..):
                     state._cursor += 1
                 else:
-                    throw(state._errorCursor.unwrapOr(state._cursor))
+                    throw(state._cursor)
                 v.push(state.nextCursor())
                 if state.peek() is Option.Some(sym) and sym is Token(kind = TokenKind.LowerId, text = "b", ..):
                     state._cursor += 1
                 else:
-                    throw(state._errorCursor.unwrapOr(state._cursor))
+                    throw(state._cursor)
             )
             match symResult:
                 Result.Err(err):
@@ -1606,7 +1603,7 @@
             if state.peek() is Option.Some(sym) and sym is Token(kind = TokenKind.Comma, ..):
                 state._cursor += 1
             else:
-                throw(state._errorCursor.unwrapOr(state._cursor))
+                throw(state._cursor)
             ()
         )
         match symResult:
@@ -1625,5 +1622,4 @@
             state._cursor = cursor0
         Result.Ok(value):
             return value
-    throw(state._errorCursor.unwrapOr(state._cursor))
->>>>>>> b36955bd
+    throw(state._cursor)