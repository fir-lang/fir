# This is generated file, do not edit.

import Compiler.Token
import ParseTree

type NonTerminal:
    Grammar
    ImportDecls
    ImportDecl
    TypeDecls
    TypeDecl
    TerminalsDecl
    TerminalDecl
    NonTerminalDecls
    NonTerminalDecl
    NonTerminalAlt
    Symbol
    SymbolPrefix
    SymbolNonRec
    SymbolSuffix
    NonTerminalRhs
    TokenTree
    TokenTreeSingle
    TokenTreeTerminator

impl ToStr[NonTerminal]:
    toStr(self: NonTerminal) Str:
        match self:
            NonTerminal.Grammar: "Grammar"
            NonTerminal.ImportDecls: "ImportDecls"
            NonTerminal.ImportDecl: "ImportDecl"
            NonTerminal.TypeDecls: "TypeDecls"
            NonTerminal.TypeDecl: "TypeDecl"
            NonTerminal.TerminalsDecl: "TerminalsDecl"
            NonTerminal.TerminalDecl: "TerminalDecl"
            NonTerminal.NonTerminalDecls: "NonTerminalDecls"
            NonTerminal.NonTerminalDecl: "NonTerminalDecl"
            NonTerminal.NonTerminalAlt: "NonTerminalAlt"
            NonTerminal.Symbol: "Symbol"
            NonTerminal.SymbolPrefix: "SymbolPrefix"
            NonTerminal.SymbolNonRec: "SymbolNonRec"
            NonTerminal.SymbolSuffix: "SymbolSuffix"
            NonTerminal.NonTerminalRhs: "NonTerminalRhs"
            NonTerminal.TokenTree: "TokenTree"
            NonTerminal.TokenTreeSingle: "TokenTreeSingle"
            NonTerminal.TokenTreeTerminator: "TokenTreeTerminator"

impl Eq[NonTerminal]:
    __eq(self: NonTerminal, other: NonTerminal) Bool:
        match (left = self, right = other):
            (left = NonTerminal.Grammar, right = NonTerminal.Grammar): Bool.True
            (left = NonTerminal.ImportDecls, right = NonTerminal.ImportDecls): Bool.True
            (left = NonTerminal.ImportDecl, right = NonTerminal.ImportDecl): Bool.True
            (left = NonTerminal.TypeDecls, right = NonTerminal.TypeDecls): Bool.True
            (left = NonTerminal.TypeDecl, right = NonTerminal.TypeDecl): Bool.True
            (left = NonTerminal.TerminalsDecl, right = NonTerminal.TerminalsDecl): Bool.True
            (left = NonTerminal.TerminalDecl, right = NonTerminal.TerminalDecl): Bool.True
            (left = NonTerminal.NonTerminalDecls, right = NonTerminal.NonTerminalDecls): Bool.True
            (left = NonTerminal.NonTerminalDecl, right = NonTerminal.NonTerminalDecl): Bool.True
            (left = NonTerminal.NonTerminalAlt, right = NonTerminal.NonTerminalAlt): Bool.True
            (left = NonTerminal.Symbol, right = NonTerminal.Symbol): Bool.True
            (left = NonTerminal.SymbolPrefix, right = NonTerminal.SymbolPrefix): Bool.True
            (left = NonTerminal.SymbolNonRec, right = NonTerminal.SymbolNonRec): Bool.True
            (left = NonTerminal.SymbolSuffix, right = NonTerminal.SymbolSuffix): Bool.True
            (left = NonTerminal.NonTerminalRhs, right = NonTerminal.NonTerminalRhs): Bool.True
            (left = NonTerminal.TokenTree, right = NonTerminal.TokenTree): Bool.True
            (left = NonTerminal.TokenTreeSingle, right = NonTerminal.TokenTreeSingle): Bool.True
            (left = NonTerminal.TokenTreeTerminator, right = NonTerminal.TokenTreeTerminator): Bool.True
            _: Bool.False

grammar(tokens: Vec[Token], cursor: U32) (tree: ParseTree[Token, NonTerminal], newCursor: U32, newErr: Option[ParseError]) / ParseError:
    let cursor0 = cursor
    let curErr: Option[ParseError] = Option.None
    let nodes: Vec[ParseTree[Token, NonTerminal]] = Vec.empty()
    let altResult = try(||:
        let nonTerminalResult = importDecls(tokens, cursor)
        cursor = nonTerminalResult.newCursor
        curErr = nonTerminalResult.newErr
        nodes.push(nonTerminalResult.tree)
        let nonTerminalResult = typeDecls(tokens, cursor)
        cursor = nonTerminalResult.newCursor
        curErr = nonTerminalResult.newErr
        nodes.push(nonTerminalResult.tree)
        let nonTerminalResult = terminalsDecl(tokens, cursor)
        cursor = nonTerminalResult.newCursor
        curErr = nonTerminalResult.newErr
        nodes.push(nonTerminalResult.tree)
        let nonTerminalResult = nonTerminalDecls(tokens, cursor)
        cursor = nonTerminalResult.newCursor
        curErr = nonTerminalResult.newErr
        nodes.push(nonTerminalResult.tree)
        if cursor == tokens.len():
            cursor
        else:
            throw(ParseError.takeAdvanced(curErr, ParseError(cursor = cursor)))
        (cursor = cursor, err = curErr)
    )
    match altResult:
        Result.Err(err):
            curErr = Option.Some(ParseError.takeAdvanced(curErr, err))
            cursor = cursor0
            nodes.clear()
        Result.Ok((cursor = newCursor, err = newErr)):
            return (tree = ParseTree.NonTerminal(kind = NonTerminal.Grammar, nodes), newCursor = newCursor, newErr = newErr)
    throw(ParseError.takeAdvanced(curErr, ParseError(cursor = cursor)))

importDecls(tokens: Vec[Token], cursor: U32) (tree: ParseTree[Token, NonTerminal], newCursor: U32, newErr: Option[ParseError]) / ParseError:
    let cursor0 = cursor
    let curErr: Option[ParseError] = Option.None
    let nodes: Vec[ParseTree[Token, NonTerminal]] = Vec.empty()
    let altResult = try(||:
        loop:
            let nodesLen0 = nodes.len()
            let symResult = try(||:
                let nonTerminalResult = importDecl(tokens, cursor)
                cursor = nonTerminalResult.newCursor
                curErr = nonTerminalResult.newErr
                nodes.push(nonTerminalResult.tree)
                (cursor = cursor, err = curErr)
            )
            match symResult:
                Result.Err(err):
                    curErr = Option.Some(ParseError.takeAdvanced(curErr, err))
                    nodes.truncate(nodesLen0)
                    break
                Result.Ok(ok):
                    cursor = ok.cursor
                    curErr = ParseError.takeAdvancedOpt(curErr, ok.err)
        (cursor = cursor, err = curErr)
    )
    match altResult:
        Result.Err(err):
            curErr = Option.Some(ParseError.takeAdvanced(curErr, err))
            cursor = cursor0
            nodes.clear()
        Result.Ok((cursor = newCursor, err = newErr)):
            return (tree = ParseTree.NonTerminal(kind = NonTerminal.ImportDecls, nodes), newCursor = newCursor, newErr = newErr)
    throw(ParseError.takeAdvanced(curErr, ParseError(cursor = cursor)))

importDecl(tokens: Vec[Token], cursor: U32) (tree: ParseTree[Token, NonTerminal], newCursor: U32, newErr: Option[ParseError]) / ParseError:
    let cursor0 = cursor
    let curErr: Option[ParseError] = Option.None
    let nodes: Vec[ParseTree[Token, NonTerminal]] = Vec.empty()
    let altResult = try(||:
        if tokens.getOpt(cursor) is Option.Some(Token(kind = TokenKind.Import, ..)):
            cursor += 1
        else:
            throw(ParseError.takeAdvanced(curErr, ParseError(cursor = cursor)))
        if tokens.getOpt(cursor) is Option.Some(Token(kind = TokenKind.UpperId, ..)):
            nodes.push(ParseTree.Terminal(tokens.get(cursor)))
            cursor += 1
        else:
            throw(ParseError.takeAdvanced(curErr, ParseError(cursor = cursor)))
        loop:
            let nodesLen0 = nodes.len()
            let symResult = try(||:
                if tokens.getOpt(cursor) is Option.Some(Token(kind = TokenKind.Dot, ..)):
                    cursor += 1
                else:
                    throw(
                        ParseError.takeAdvanced(curErr, ParseError(cursor = cursor)))
                if tokens.getOpt(cursor) is Option.Some(Token(kind = TokenKind.UpperId, ..)):
                    nodes.push(ParseTree.Terminal(tokens.get(cursor)))
                    cursor += 1
                else:
                    throw(
                        ParseError.takeAdvanced(curErr, ParseError(cursor = cursor)))
                (cursor = cursor, err = curErr)
            )
            match symResult:
                Result.Err(err):
                    curErr = Option.Some(ParseError.takeAdvanced(curErr, err))
                    nodes.truncate(nodesLen0)
                    break
                Result.Ok(ok):
                    cursor = ok.cursor
                    curErr = ParseError.takeAdvancedOpt(curErr, ok.err)
        if tokens.getOpt(cursor) is Option.Some(Token(kind = TokenKind.Newline, ..)):
            cursor += 1
        else:
            throw(ParseError.takeAdvanced(curErr, ParseError(cursor = cursor)))
        (cursor = cursor, err = curErr)
    )
    match altResult:
        Result.Err(err):
            curErr = Option.Some(ParseError.takeAdvanced(curErr, err))
            cursor = cursor0
            nodes.clear()
        Result.Ok((cursor = newCursor, err = newErr)):
            return (tree = ParseTree.NonTerminal(kind = NonTerminal.ImportDecl, nodes), newCursor = newCursor, newErr = newErr)
    throw(ParseError.takeAdvanced(curErr, ParseError(cursor = cursor)))

typeDecls(tokens: Vec[Token], cursor: U32) (tree: ParseTree[Token, NonTerminal], newCursor: U32, newErr: Option[ParseError]) / ParseError:
    let cursor0 = cursor
    let curErr: Option[ParseError] = Option.None
    let nodes: Vec[ParseTree[Token, NonTerminal]] = Vec.empty()
    let altResult = try(||:
        loop:
            let nodesLen0 = nodes.len()
            let symResult = try(||:
                let nonTerminalResult = typeDecl(tokens, cursor)
                cursor = nonTerminalResult.newCursor
                curErr = nonTerminalResult.newErr
                nodes.push(nonTerminalResult.tree)
                (cursor = cursor, err = curErr)
            )
            match symResult:
                Result.Err(err):
                    curErr = Option.Some(ParseError.takeAdvanced(curErr, err))
                    nodes.truncate(nodesLen0)
                    break
                Result.Ok(ok):
                    cursor = ok.cursor
                    curErr = ParseError.takeAdvancedOpt(curErr, ok.err)
        (cursor = cursor, err = curErr)
    )
    match altResult:
        Result.Err(err):
            curErr = Option.Some(ParseError.takeAdvanced(curErr, err))
            cursor = cursor0
            nodes.clear()
        Result.Ok((cursor = newCursor, err = newErr)):
            return (tree = ParseTree.NonTerminal(kind = NonTerminal.TypeDecls, nodes), newCursor = newCursor, newErr = newErr)
    throw(ParseError.takeAdvanced(curErr, ParseError(cursor = cursor)))

typeDecl(tokens: Vec[Token], cursor: U32) (tree: ParseTree[Token, NonTerminal], newCursor: U32, newErr: Option[ParseError]) / ParseError:
    let cursor0 = cursor
    let curErr: Option[ParseError] = Option.None
    let nodes: Vec[ParseTree[Token, NonTerminal]] = Vec.empty()
    let altResult = try(||:
        if tokens.getOpt(cursor) is Option.Some(Token(kind = TokenKind.Type, ..)):
            cursor += 1
        else:
            throw(ParseError.takeAdvanced(curErr, ParseError(cursor = cursor)))
        if tokens.getOpt(cursor) is Option.Some(Token(kind = TokenKind.UpperId, ..)):
            nodes.push(ParseTree.Terminal(tokens.get(cursor)))
            cursor += 1
        else:
            throw(ParseError.takeAdvanced(curErr, ParseError(cursor = cursor)))
        if tokens.getOpt(cursor) is Option.Some(Token(kind = TokenKind.Eq, ..)):
            cursor += 1
        else:
            throw(ParseError.takeAdvanced(curErr, ParseError(cursor = cursor)))
        if tokens.getOpt(cursor) is Option.Some(Token(kind = TokenKind.UpperId, ..)):
            nodes.push(ParseTree.Terminal(tokens.get(cursor)))
            cursor += 1
        else:
            throw(ParseError.takeAdvanced(curErr, ParseError(cursor = cursor)))
        if tokens.getOpt(cursor) is Option.Some(Token(kind = TokenKind.Newline, ..)):
            cursor += 1
        else:
            throw(ParseError.takeAdvanced(curErr, ParseError(cursor = cursor)))
        (cursor = cursor, err = curErr)
    )
    match altResult:
        Result.Err(err):
            curErr = Option.Some(ParseError.takeAdvanced(curErr, err))
            cursor = cursor0
            nodes.clear()
        Result.Ok((cursor = newCursor, err = newErr)):
            return (tree = ParseTree.NonTerminal(kind = NonTerminal.TypeDecl, nodes), newCursor = newCursor, newErr = newErr)
    throw(ParseError.takeAdvanced(curErr, ParseError(cursor = cursor)))

terminalsDecl(tokens: Vec[Token], cursor: U32) (tree: ParseTree[Token, NonTerminal], newCursor: U32, newErr: Option[ParseError]) / ParseError:
    let cursor0 = cursor
    let curErr: Option[ParseError] = Option.None
    let nodes: Vec[ParseTree[Token, NonTerminal]] = Vec.empty()
    let altResult = try(||:
        let nodesLen0 = nodes.len()
        let symResult = try(||:
            if tokens.getOpt(cursor) is Option.Some(Token(kind = TokenKind.UpperId, text = "Terminals", ..)):
                cursor += 1
            else:
                throw(
                    ParseError.takeAdvanced(curErr, ParseError(cursor = cursor)))
            if tokens.getOpt(cursor) is Option.Some(Token(kind = TokenKind.Colon, ..)):
                cursor += 1
            else:
                throw(
                    ParseError.takeAdvanced(curErr, ParseError(cursor = cursor)))
            if tokens.getOpt(cursor) is Option.Some(Token(kind = TokenKind.Newline, ..)):
                cursor += 1
            else:
                throw(
                    ParseError.takeAdvanced(curErr, ParseError(cursor = cursor)))
            if tokens.getOpt(cursor) is Option.Some(Token(kind = TokenKind.Indent, ..)):
                cursor += 1
            else:
                throw(
                    ParseError.takeAdvanced(curErr, ParseError(cursor = cursor)))
            let nonTerminalResult = terminalDecl(tokens, cursor)
            cursor = nonTerminalResult.newCursor
            curErr = nonTerminalResult.newErr
            nodes.push(nonTerminalResult.tree)
            loop:
                let nodesLen0 = nodes.len()
                let symResult = try(||:
                    let nonTerminalResult = terminalDecl(tokens, cursor)
                    cursor = nonTerminalResult.newCursor
                    curErr = nonTerminalResult.newErr
                    nodes.push(nonTerminalResult.tree)
                    (cursor = cursor, err = curErr)
                )
                match symResult:
                    Result.Err(err):
                        curErr = Option.Some(ParseError.takeAdvanced(curErr, err))
                        nodes.truncate(nodesLen0)
                        break
                    Result.Ok(ok):
                        cursor = ok.cursor
                        curErr = ParseError.takeAdvancedOpt(curErr, ok.err)
            if tokens.getOpt(cursor) is Option.Some(Token(kind = TokenKind.Dedent, ..)):
                cursor += 1
            else:
                throw(
                    ParseError.takeAdvanced(curErr, ParseError(cursor = cursor)))
            (cursor = cursor, err = curErr)
        )
        match symResult:
            Result.Err(err):
                curErr = Option.Some(ParseError.takeAdvanced(curErr, err))
                nodes.truncate(nodesLen0)
            Result.Ok(ok):
                cursor = ok.cursor
                curErr = ParseError.takeAdvancedOpt(curErr, ok.err)
        (cursor = cursor, err = curErr)
    )
    match altResult:
        Result.Err(err):
            curErr = Option.Some(ParseError.takeAdvanced(curErr, err))
            cursor = cursor0
            nodes.clear()
        Result.Ok((cursor = newCursor, err = newErr)):
            return (tree = ParseTree.NonTerminal(kind = NonTerminal.TerminalsDecl, nodes), newCursor = newCursor, newErr = newErr)
    throw(ParseError.takeAdvanced(curErr, ParseError(cursor = cursor)))

terminalDecl(tokens: Vec[Token], cursor: U32) (tree: ParseTree[Token, NonTerminal], newCursor: U32, newErr: Option[ParseError]) / ParseError:
    let cursor0 = cursor
    let curErr: Option[ParseError] = Option.None
    let nodes: Vec[ParseTree[Token, NonTerminal]] = Vec.empty()
    let altResult = try(||:
        if tokens.getOpt(cursor) is Option.Some(Token(kind = TokenKind.Str, ..)):
            nodes.push(ParseTree.Terminal(tokens.get(cursor)))
            cursor += 1
        else:
            throw(ParseError.takeAdvanced(curErr, ParseError(cursor = cursor)))
        if tokens.getOpt(cursor) is Option.Some(Token(kind = TokenKind.Eq, ..)):
            cursor += 1
        else:
            throw(ParseError.takeAdvanced(curErr, ParseError(cursor = cursor)))
        let tokensLen0 = tokens.len()
        let symResult = try(||:
            if tokens.getOpt(cursor) is Option.Some(Token(kind = TokenKind.Newline, ..)):
                cursor += 1
            else:
                throw(
                    ParseError.takeAdvanced(curErr, ParseError(cursor = cursor)))
        )
        match symResult:
            Result.Err(err):
                curErr = Option.Some(ParseError.takeAdvanced(curErr, err))
                tokens.truncate(tokensLen0)
            Result.Ok(_):
                throw(
                    ParseError.takeAdvanced(curErr, ParseError(cursor = cursor)))
        if tokens.getOpt(cursor) is Option.Some(Token(..)):
            nodes.push(ParseTree.Terminal(tokens.get(cursor)))
            cursor += 1
        else:
            throw(ParseError.takeAdvanced(curErr, ParseError(cursor = cursor)))
        loop:
            let nodesLen0 = nodes.len()
            let symResult = try(||:
                let tokensLen0 = tokens.len()
                let symResult = try(||:
                    if tokens.getOpt(cursor) is Option.Some(Token(kind = TokenKind.Newline, ..)):
                        cursor += 1
                    else:
                        throw(
                            ParseError.takeAdvanced(curErr, ParseError(cursor = cursor)))
                )
                match symResult:
                    Result.Err(err):
                        curErr = Option.Some(ParseError.takeAdvanced(curErr, err))
                        tokens.truncate(tokensLen0)
                    Result.Ok(_):
                        throw(
                            ParseError.takeAdvanced(curErr, ParseError(cursor = cursor)))
                if tokens.getOpt(cursor) is Option.Some(Token(..)):
                    nodes.push(ParseTree.Terminal(tokens.get(cursor)))
                    cursor += 1
                else:
                    throw(
                        ParseError.takeAdvanced(curErr, ParseError(cursor = cursor)))
                (cursor = cursor, err = curErr)
            )
            match symResult:
                Result.Err(err):
                    curErr = Option.Some(ParseError.takeAdvanced(curErr, err))
                    nodes.truncate(nodesLen0)
                    break
                Result.Ok(ok):
                    cursor = ok.cursor
                    curErr = ParseError.takeAdvancedOpt(curErr, ok.err)
        if tokens.getOpt(cursor) is Option.Some(Token(kind = TokenKind.Newline, ..)):
            cursor += 1
        else:
            throw(ParseError.takeAdvanced(curErr, ParseError(cursor = cursor)))
        (cursor = cursor, err = curErr)
    )
    match altResult:
        Result.Err(err):
            curErr = Option.Some(ParseError.takeAdvanced(curErr, err))
            cursor = cursor0
            nodes.clear()
        Result.Ok((cursor = newCursor, err = newErr)):
            return (tree = ParseTree.NonTerminal(kind = NonTerminal.TerminalDecl, nodes), newCursor = newCursor, newErr = newErr)
    throw(ParseError.takeAdvanced(curErr, ParseError(cursor = cursor)))

nonTerminalDecls(tokens: Vec[Token], cursor: U32) (tree: ParseTree[Token, NonTerminal], newCursor: U32, newErr: Option[ParseError]) / ParseError:
    let cursor0 = cursor
    let curErr: Option[ParseError] = Option.None
    let nodes: Vec[ParseTree[Token, NonTerminal]] = Vec.empty()
    let altResult = try(||:
        loop:
            let nodesLen0 = nodes.len()
            let symResult = try(||:
                let nonTerminalResult = nonTerminalDecl(tokens, cursor)
                cursor = nonTerminalResult.newCursor
                curErr = nonTerminalResult.newErr
                nodes.push(nonTerminalResult.tree)
                (cursor = cursor, err = curErr)
            )
            match symResult:
                Result.Err(err):
                    curErr = Option.Some(ParseError.takeAdvanced(curErr, err))
                    nodes.truncate(nodesLen0)
                    break
                Result.Ok(ok):
                    cursor = ok.cursor
                    curErr = ParseError.takeAdvancedOpt(curErr, ok.err)
        (cursor = cursor, err = curErr)
    )
    match altResult:
        Result.Err(err):
            curErr = Option.Some(ParseError.takeAdvanced(curErr, err))
            cursor = cursor0
            nodes.clear()
        Result.Ok((cursor = newCursor, err = newErr)):
            return (tree = ParseTree.NonTerminal(kind = NonTerminal.NonTerminalDecls, nodes), newCursor = newCursor, newErr = newErr)
    throw(ParseError.takeAdvanced(curErr, ParseError(cursor = cursor)))

nonTerminalDecl(tokens: Vec[Token], cursor: U32) (tree: ParseTree[Token, NonTerminal], newCursor: U32, newErr: Option[ParseError]) / ParseError:
    let cursor0 = cursor
    let curErr: Option[ParseError] = Option.None
    let nodes: Vec[ParseTree[Token, NonTerminal]] = Vec.empty()
    let altResult = try(||:
        if tokens.getOpt(cursor) is Option.Some(Token(kind = TokenKind.LowerId, ..)):
            nodes.push(ParseTree.Terminal(tokens.get(cursor)))
            cursor += 1
        else:
            throw(ParseError.takeAdvanced(curErr, ParseError(cursor = cursor)))
        if tokens.getOpt(cursor) is Option.Some(Token(kind = TokenKind.Colon, ..)):
            cursor += 1
        else:
            throw(ParseError.takeAdvanced(curErr, ParseError(cursor = cursor)))
        if tokens.getOpt(cursor) is Option.Some(Token(kind = TokenKind.Newline, ..)):
            cursor += 1
        else:
            throw(ParseError.takeAdvanced(curErr, ParseError(cursor = cursor)))
        if tokens.getOpt(cursor) is Option.Some(Token(kind = TokenKind.Indent, ..)):
            cursor += 1
        else:
            throw(ParseError.takeAdvanced(curErr, ParseError(cursor = cursor)))
        let nonTerminalResult = nonTerminalAlt(tokens, cursor)
        cursor = nonTerminalResult.newCursor
        curErr = nonTerminalResult.newErr
        nodes.push(nonTerminalResult.tree)
        loop:
            let nodesLen0 = nodes.len()
            let symResult = try(||:
                let nonTerminalResult = nonTerminalAlt(tokens, cursor)
                cursor = nonTerminalResult.newCursor
                curErr = nonTerminalResult.newErr
                nodes.push(nonTerminalResult.tree)
                (cursor = cursor, err = curErr)
            )
            match symResult:
                Result.Err(err):
                    curErr = Option.Some(ParseError.takeAdvanced(curErr, err))
                    nodes.truncate(nodesLen0)
                    break
                Result.Ok(ok):
                    cursor = ok.cursor
                    curErr = ParseError.takeAdvancedOpt(curErr, ok.err)
        if tokens.getOpt(cursor) is Option.Some(Token(kind = TokenKind.Dedent, ..)):
            cursor += 1
        else:
            throw(ParseError.takeAdvanced(curErr, ParseError(cursor = cursor)))
        (cursor = cursor, err = curErr)
    )
    match altResult:
        Result.Err(err):
            curErr = Option.Some(ParseError.takeAdvanced(curErr, err))
            cursor = cursor0
            nodes.clear()
        Result.Ok((cursor = newCursor, err = newErr)):
            return (tree = ParseTree.NonTerminal(kind = NonTerminal.NonTerminalDecl, nodes), newCursor = newCursor, newErr = newErr)
    throw(ParseError.takeAdvanced(curErr, ParseError(cursor = cursor)))

nonTerminalAlt(tokens: Vec[Token], cursor: U32) (tree: ParseTree[Token, NonTerminal], newCursor: U32, newErr: Option[ParseError]) / ParseError:
    let cursor0 = cursor
    let curErr: Option[ParseError] = Option.None
    let nodes: Vec[ParseTree[Token, NonTerminal]] = Vec.empty()
    let altResult = try(||:
        let nonTerminalResult = symbol(tokens, cursor)
        cursor = nonTerminalResult.newCursor
        curErr = nonTerminalResult.newErr
        nodes.push(nonTerminalResult.tree)
        loop:
            let nodesLen0 = nodes.len()
            let symResult = try(||:
                let nonTerminalResult = symbol(tokens, cursor)
                cursor = nonTerminalResult.newCursor
                curErr = nonTerminalResult.newErr
                nodes.push(nonTerminalResult.tree)
                (cursor = cursor, err = curErr)
            )
            match symResult:
                Result.Err(err):
                    curErr = Option.Some(ParseError.takeAdvanced(curErr, err))
                    nodes.truncate(nodesLen0)
                    break
<<<<<<< HEAD
                Result.Ok(newCursor):
                    cursor = newCursor
        let nonTerminalResult = nonTerminalRhs(tokens, cursor)
        cursor = nonTerminalResult.newCursor
        nodes.push(nonTerminalResult.tree)
        cursor
=======
                Result.Ok(ok):
                    cursor = ok.cursor
                    curErr = ParseError.takeAdvancedOpt(curErr, ok.err)
        if tokens.getOpt(cursor) is Option.Some(Token(kind = TokenKind.Newline, ..)):
            cursor += 1
        else:
            throw(ParseError.takeAdvanced(curErr, ParseError(cursor = cursor)))
        (cursor = cursor, err = curErr)
>>>>>>> 2624785b
    )
    match altResult:
        Result.Err(err):
            curErr = Option.Some(ParseError.takeAdvanced(curErr, err))
            cursor = cursor0
            nodes.clear()
        Result.Ok((cursor = newCursor, err = newErr)):
            return (tree = ParseTree.NonTerminal(kind = NonTerminal.NonTerminalAlt, nodes), newCursor = newCursor, newErr = newErr)
    throw(ParseError.takeAdvanced(curErr, ParseError(cursor = cursor)))

symbol(tokens: Vec[Token], cursor: U32) (tree: ParseTree[Token, NonTerminal], newCursor: U32, newErr: Option[ParseError]) / ParseError:
    let cursor0 = cursor
    let curErr: Option[ParseError] = Option.None
    let nodes: Vec[ParseTree[Token, NonTerminal]] = Vec.empty()
    let altResult = try(||:
        let nodesLen0 = nodes.len()
        let symResult = try(||:
            let nonTerminalResult = symbolPrefix(tokens, cursor)
            cursor = nonTerminalResult.newCursor
            curErr = nonTerminalResult.newErr
            nodes.push(nonTerminalResult.tree)
            (cursor = cursor, err = curErr)
        )
        match symResult:
            Result.Err(err):
                curErr = Option.Some(ParseError.takeAdvanced(curErr, err))
                nodes.truncate(nodesLen0)
            Result.Ok(ok):
                cursor = ok.cursor
                curErr = ParseError.takeAdvancedOpt(curErr, ok.err)
        let nonTerminalResult = symbolNonRec(tokens, cursor)
        cursor = nonTerminalResult.newCursor
        curErr = nonTerminalResult.newErr
        nodes.push(nonTerminalResult.tree)
        let nodesLen0 = nodes.len()
        let symResult = try(||:
            let nonTerminalResult = symbolSuffix(tokens, cursor)
            cursor = nonTerminalResult.newCursor
            curErr = nonTerminalResult.newErr
            nodes.push(nonTerminalResult.tree)
            (cursor = cursor, err = curErr)
        )
        match symResult:
            Result.Err(err):
                curErr = Option.Some(ParseError.takeAdvanced(curErr, err))
                nodes.truncate(nodesLen0)
            Result.Ok(ok):
                cursor = ok.cursor
                curErr = ParseError.takeAdvancedOpt(curErr, ok.err)
        (cursor = cursor, err = curErr)
    )
    match altResult:
        Result.Err(err):
            curErr = Option.Some(ParseError.takeAdvanced(curErr, err))
            cursor = cursor0
            nodes.clear()
        Result.Ok((cursor = newCursor, err = newErr)):
            return (tree = ParseTree.NonTerminal(kind = NonTerminal.Symbol, nodes), newCursor = newCursor, newErr = newErr)
    let altResult = try(||:
        if tokens.getOpt(cursor) is Option.Some(Token(kind = TokenKind.Dollar, ..)):
            nodes.push(ParseTree.Terminal(tokens.get(cursor)))
            cursor += 1
        else:
            throw(ParseError.takeAdvanced(curErr, ParseError(cursor = cursor)))
        (cursor = cursor, err = curErr)
    )
    match altResult:
        Result.Err(err):
            curErr = Option.Some(ParseError.takeAdvanced(curErr, err))
            cursor = cursor0
            nodes.clear()
        Result.Ok((cursor = newCursor, err = newErr)):
            return (tree = ParseTree.NonTerminal(kind = NonTerminal.Symbol, nodes), newCursor = newCursor, newErr = newErr)
    throw(ParseError.takeAdvanced(curErr, ParseError(cursor = cursor)))

symbolPrefix(tokens: Vec[Token], cursor: U32) (tree: ParseTree[Token, NonTerminal], newCursor: U32, newErr: Option[ParseError]) / ParseError:
    let cursor0 = cursor
    let curErr: Option[ParseError] = Option.None
    let nodes: Vec[ParseTree[Token, NonTerminal]] = Vec.empty()
    let altResult = try(||:
        if tokens.getOpt(cursor) is Option.Some(Token(kind = TokenKind.Minus, ..)):
            nodes.push(ParseTree.Terminal(tokens.get(cursor)))
            cursor += 1
        else:
            throw(ParseError.takeAdvanced(curErr, ParseError(cursor = cursor)))
        (cursor = cursor, err = curErr)
    )
    match altResult:
        Result.Err(err):
            curErr = Option.Some(ParseError.takeAdvanced(curErr, err))
            cursor = cursor0
            nodes.clear()
        Result.Ok((cursor = newCursor, err = newErr)):
            return (tree = ParseTree.NonTerminal(kind = NonTerminal.SymbolPrefix, nodes), newCursor = newCursor, newErr = newErr)
    let altResult = try(||:
        if tokens.getOpt(cursor) is Option.Some(Token(kind = TokenKind.Underscore, ..)):
            nodes.push(ParseTree.Terminal(tokens.get(cursor)))
            cursor += 1
        else:
            throw(ParseError.takeAdvanced(curErr, ParseError(cursor = cursor)))
        (cursor = cursor, err = curErr)
    )
    match altResult:
        Result.Err(err):
            curErr = Option.Some(ParseError.takeAdvanced(curErr, err))
            cursor = cursor0
            nodes.clear()
        Result.Ok((cursor = newCursor, err = newErr)):
            return (tree = ParseTree.NonTerminal(kind = NonTerminal.SymbolPrefix, nodes), newCursor = newCursor, newErr = newErr)
    throw(ParseError.takeAdvanced(curErr, ParseError(cursor = cursor)))

symbolNonRec(tokens: Vec[Token], cursor: U32) (tree: ParseTree[Token, NonTerminal], newCursor: U32, newErr: Option[ParseError]) / ParseError:
    let cursor0 = cursor
    let curErr: Option[ParseError] = Option.None
    let nodes: Vec[ParseTree[Token, NonTerminal]] = Vec.empty()
    let altResult = try(||:
        if tokens.getOpt(cursor) is Option.Some(Token(kind = TokenKind.LowerId, ..)):
            nodes.push(ParseTree.Terminal(tokens.get(cursor)))
            cursor += 1
        else:
            throw(ParseError.takeAdvanced(curErr, ParseError(cursor = cursor)))
        (cursor = cursor, err = curErr)
    )
    match altResult:
        Result.Err(err):
            curErr = Option.Some(ParseError.takeAdvanced(curErr, err))
            cursor = cursor0
            nodes.clear()
        Result.Ok((cursor = newCursor, err = newErr)):
            return (tree = ParseTree.NonTerminal(kind = NonTerminal.SymbolNonRec, nodes), newCursor = newCursor, newErr = newErr)
    let altResult = try(||:
        if tokens.getOpt(cursor) is Option.Some(Token(kind = TokenKind.Str, ..)):
            nodes.push(ParseTree.Terminal(tokens.get(cursor)))
            cursor += 1
        else:
            throw(ParseError.takeAdvanced(curErr, ParseError(cursor = cursor)))
        (cursor = cursor, err = curErr)
    )
    match altResult:
        Result.Err(err):
            curErr = Option.Some(ParseError.takeAdvanced(curErr, err))
            cursor = cursor0
            nodes.clear()
        Result.Ok((cursor = newCursor, err = newErr)):
            return (tree = ParseTree.NonTerminal(kind = NonTerminal.SymbolNonRec, nodes), newCursor = newCursor, newErr = newErr)
    let altResult = try(||:
        if tokens.getOpt(cursor) is Option.Some(Token(kind = TokenKind.LParen, ..)):
            cursor += 1
        else:
            throw(ParseError.takeAdvanced(curErr, ParseError(cursor = cursor)))
        let nonTerminalResult = symbol(tokens, cursor)
        cursor = nonTerminalResult.newCursor
        curErr = nonTerminalResult.newErr
        nodes.push(nonTerminalResult.tree)
        loop:
            let nodesLen0 = nodes.len()
            let symResult = try(||:
                let nonTerminalResult = symbol(tokens, cursor)
                cursor = nonTerminalResult.newCursor
                curErr = nonTerminalResult.newErr
                nodes.push(nonTerminalResult.tree)
                (cursor = cursor, err = curErr)
            )
            match symResult:
                Result.Err(err):
                    curErr = Option.Some(ParseError.takeAdvanced(curErr, err))
                    nodes.truncate(nodesLen0)
                    break
                Result.Ok(ok):
                    cursor = ok.cursor
                    curErr = ParseError.takeAdvancedOpt(curErr, ok.err)
        if tokens.getOpt(cursor) is Option.Some(Token(kind = TokenKind.RParen, ..)):
            cursor += 1
        else:
            throw(ParseError.takeAdvanced(curErr, ParseError(cursor = cursor)))
        (cursor = cursor, err = curErr)
    )
    match altResult:
        Result.Err(err):
            curErr = Option.Some(ParseError.takeAdvanced(curErr, err))
            cursor = cursor0
            nodes.clear()
        Result.Ok((cursor = newCursor, err = newErr)):
            return (tree = ParseTree.NonTerminal(kind = NonTerminal.SymbolNonRec, nodes), newCursor = newCursor, newErr = newErr)
    throw(ParseError.takeAdvanced(curErr, ParseError(cursor = cursor)))

symbolSuffix(tokens: Vec[Token], cursor: U32) (tree: ParseTree[Token, NonTerminal], newCursor: U32, newErr: Option[ParseError]) / ParseError:
    let cursor0 = cursor
    let curErr: Option[ParseError] = Option.None
    let nodes: Vec[ParseTree[Token, NonTerminal]] = Vec.empty()
    let altResult = try(||:
        if tokens.getOpt(cursor) is Option.Some(Token(kind = TokenKind.Star, ..)):
            nodes.push(ParseTree.Terminal(tokens.get(cursor)))
            cursor += 1
        else:
            throw(ParseError.takeAdvanced(curErr, ParseError(cursor = cursor)))
        (cursor = cursor, err = curErr)
    )
    match altResult:
        Result.Err(err):
            curErr = Option.Some(ParseError.takeAdvanced(curErr, err))
            cursor = cursor0
            nodes.clear()
        Result.Ok((cursor = newCursor, err = newErr)):
            return (tree = ParseTree.NonTerminal(kind = NonTerminal.SymbolSuffix, nodes), newCursor = newCursor, newErr = newErr)
    let altResult = try(||:
        if tokens.getOpt(cursor) is Option.Some(Token(kind = TokenKind.Plus, ..)):
            nodes.push(ParseTree.Terminal(tokens.get(cursor)))
            cursor += 1
        else:
            throw(ParseError.takeAdvanced(curErr, ParseError(cursor = cursor)))
        (cursor = cursor, err = curErr)
    )
    match altResult:
        Result.Err(err):
            curErr = Option.Some(ParseError.takeAdvanced(curErr, err))
            cursor = cursor0
            nodes.clear()
        Result.Ok((cursor = newCursor, err = newErr)):
            return (tree = ParseTree.NonTerminal(kind = NonTerminal.SymbolSuffix, nodes), newCursor = newCursor, newErr = newErr)
    let altResult = try(||:
        if tokens.getOpt(cursor) is Option.Some(Token(kind = TokenKind.Question, ..)):
            nodes.push(ParseTree.Terminal(tokens.get(cursor)))
            cursor += 1
        else:
            throw(ParseError.takeAdvanced(curErr, ParseError(cursor = cursor)))
        (cursor = cursor, err = curErr)
    )
    match altResult:
        Result.Err(err):
            curErr = Option.Some(ParseError.takeAdvanced(curErr, err))
            cursor = cursor0
            nodes.clear()
<<<<<<< HEAD
        Result.Ok(newCursor):
            return (tree = ParseTree.NonTerminal(kind = NonTerminal.SymbolSuffix, nodes), newCursor = newCursor)
    if cursor == tokens.len():
        throw(ParseError.UnexpectedEof)
    else:
        throw(
            curErr.unwrapOrElse(||:
                ParseError.UnexpectedToken(cursor = cursor)))

nonTerminalRhs(tokens: Vec[Token], cursor: U32) (tree: ParseTree[Token, NonTerminal], newCursor: U32) / ParseError[Token]:
    let cursor0 = cursor
    let curErr: Option[ParseError[Token]] = Option.None
    let nodes: Vec[ParseTree[Token, NonTerminal]] = Vec.empty()
    let altResult = try(||:
        if cursor == tokens.len():
            throw(ParseError.UnexpectedEof)
        if tokens.get(cursor) is Token(kind = TokenKind.Newline, ..):
            cursor += 1
        else:
            throw(ParseError.UnexpectedToken(cursor = cursor))
        cursor
    )
    match altResult:
        Result.Err(err):
            match curErr:
                Option.None:
                    curErr = Option.Some(err)
                Option.Some(curErr_):
                    curErr = Option.Some(ParseError.takeAdvanced(curErr_, err))
            cursor = cursor0
            nodes.clear()
        Result.Ok(newCursor):
            return (tree = ParseTree.NonTerminal(kind = NonTerminal.NonTerminalRhs, nodes), newCursor = newCursor)
    let altResult = try(||:
        if cursor == tokens.len():
            throw(ParseError.UnexpectedEof)
        if tokens.get(cursor) is Token(kind = TokenKind.Colon, ..):
            cursor += 1
        else:
            throw(ParseError.UnexpectedToken(cursor = cursor))
        let nonTerminalResult = tokenTree(tokens, cursor)
        cursor = nonTerminalResult.newCursor
        nodes.push(nonTerminalResult.tree)
        if cursor == tokens.len():
            throw(ParseError.UnexpectedEof)
        if tokens.get(cursor) is Token(kind = TokenKind.Newline, ..):
            cursor += 1
        else:
            throw(ParseError.UnexpectedToken(cursor = cursor))
        cursor
    )
    match altResult:
        Result.Err(err):
            match curErr:
                Option.None:
                    curErr = Option.Some(err)
                Option.Some(curErr_):
                    curErr = Option.Some(ParseError.takeAdvanced(curErr_, err))
            cursor = cursor0
            nodes.clear()
        Result.Ok(newCursor):
            return (tree = ParseTree.NonTerminal(kind = NonTerminal.NonTerminalRhs, nodes), newCursor = newCursor)
    let altResult = try(||:
        if cursor == tokens.len():
            throw(ParseError.UnexpectedEof)
        if tokens.get(cursor) is Token(kind = TokenKind.Colon, ..):
            cursor += 1
        else:
            throw(ParseError.UnexpectedToken(cursor = cursor))
        if cursor == tokens.len():
            throw(ParseError.UnexpectedEof)
        if tokens.get(cursor) is Token(kind = TokenKind.Newline, ..):
            cursor += 1
        else:
            throw(ParseError.UnexpectedToken(cursor = cursor))
        if cursor == tokens.len():
            throw(ParseError.UnexpectedEof)
        if tokens.get(cursor) is Token(kind = TokenKind.Indent, ..):
            cursor += 1
        else:
            throw(ParseError.UnexpectedToken(cursor = cursor))
        let nonTerminalResult = tokenTree(tokens, cursor)
        cursor = nonTerminalResult.newCursor
        nodes.push(nonTerminalResult.tree)
        if cursor == tokens.len():
            throw(ParseError.UnexpectedEof)
        if tokens.get(cursor) is Token(kind = TokenKind.Dedent, ..):
            cursor += 1
        else:
            throw(ParseError.UnexpectedToken(cursor = cursor))
        cursor
    )
    match altResult:
        Result.Err(err):
            match curErr:
                Option.None:
                    curErr = Option.Some(err)
                Option.Some(curErr_):
                    curErr = Option.Some(ParseError.takeAdvanced(curErr_, err))
            cursor = cursor0
            nodes.clear()
        Result.Ok(newCursor):
            return (tree = ParseTree.NonTerminal(kind = NonTerminal.NonTerminalRhs, nodes), newCursor = newCursor)
    if cursor == tokens.len():
        throw(ParseError.UnexpectedEof)
    else:
        throw(
            curErr.unwrapOrElse(||:
                ParseError.UnexpectedToken(cursor = cursor)))

tokenTree(tokens: Vec[Token], cursor: U32) (tree: ParseTree[Token, NonTerminal], newCursor: U32) / ParseError[Token]:
    let cursor0 = cursor
    let curErr: Option[ParseError[Token]] = Option.None
    let nodes: Vec[ParseTree[Token, NonTerminal]] = Vec.empty()
    let altResult = try(||:
        loop:
            let nodesLen0 = nodes.len()
            let symResult = try(||:
                let nonTerminalResult = tokenTreeSingle(tokens, cursor)
                cursor = nonTerminalResult.newCursor
                nodes.push(nonTerminalResult.tree)
                cursor
            )
            match symResult:
                Result.Err(err):
                    match curErr:
                        Option.None:
                            curErr = Option.Some(err)
                        Option.Some(curErr_):
                            curErr = Option.Some(ParseError.takeAdvanced(curErr_, err))
                    nodes.truncate(nodesLen0)
                    break
                Result.Ok(newCursor):
                    cursor = newCursor
        cursor
    )
    match altResult:
        Result.Err(err):
            match curErr:
                Option.None:
                    curErr = Option.Some(err)
                Option.Some(curErr_):
                    curErr = Option.Some(ParseError.takeAdvanced(curErr_, err))
            cursor = cursor0
            nodes.clear()
        Result.Ok(newCursor):
            return (tree = ParseTree.NonTerminal(kind = NonTerminal.TokenTree, nodes), newCursor = newCursor)
    if cursor == tokens.len():
        throw(ParseError.UnexpectedEof)
    else:
        throw(
            curErr.unwrapOrElse(||:
                ParseError.UnexpectedToken(cursor = cursor)))

tokenTreeSingle(tokens: Vec[Token], cursor: U32) (tree: ParseTree[Token, NonTerminal], newCursor: U32) / ParseError[Token]:
    let cursor0 = cursor
    let curErr: Option[ParseError[Token]] = Option.None
    let nodes: Vec[ParseTree[Token, NonTerminal]] = Vec.empty()
    let altResult = try(||:
        if cursor == tokens.len():
            throw(ParseError.UnexpectedEof)
        if tokens.get(cursor) is Token(kind = TokenKind.LParen, ..):
            nodes.push(ParseTree.Terminal(tokens.get(cursor)))
            cursor += 1
        else:
            throw(ParseError.UnexpectedToken(cursor = cursor))
        let nonTerminalResult = tokenTree(tokens, cursor)
        cursor = nonTerminalResult.newCursor
        nodes.push(nonTerminalResult.tree)
        if cursor == tokens.len():
            throw(ParseError.UnexpectedEof)
        if tokens.get(cursor) is Token(kind = TokenKind.RParen, ..):
            nodes.push(ParseTree.Terminal(tokens.get(cursor)))
            cursor += 1
        else:
            throw(ParseError.UnexpectedToken(cursor = cursor))
        cursor
    )
    match altResult:
        Result.Err(err):
            match curErr:
                Option.None:
                    curErr = Option.Some(err)
                Option.Some(curErr_):
                    curErr = Option.Some(ParseError.takeAdvanced(curErr_, err))
            cursor = cursor0
            nodes.clear()
        Result.Ok(newCursor):
            return (tree = ParseTree.NonTerminal(kind = NonTerminal.TokenTreeSingle, nodes), newCursor = newCursor)
    let altResult = try(||:
        if cursor == tokens.len():
            throw(ParseError.UnexpectedEof)
        if tokens.get(cursor) is Token(kind = TokenKind.LParenRow, ..):
            nodes.push(ParseTree.Terminal(tokens.get(cursor)))
            cursor += 1
        else:
            throw(ParseError.UnexpectedToken(cursor = cursor))
        let nonTerminalResult = tokenTree(tokens, cursor)
        cursor = nonTerminalResult.newCursor
        nodes.push(nonTerminalResult.tree)
        if cursor == tokens.len():
            throw(ParseError.UnexpectedEof)
        if tokens.get(cursor) is Token(kind = TokenKind.RParen, ..):
            nodes.push(ParseTree.Terminal(tokens.get(cursor)))
            cursor += 1
        else:
            throw(ParseError.UnexpectedToken(cursor = cursor))
        cursor
    )
    match altResult:
        Result.Err(err):
            match curErr:
                Option.None:
                    curErr = Option.Some(err)
                Option.Some(curErr_):
                    curErr = Option.Some(ParseError.takeAdvanced(curErr_, err))
            cursor = cursor0
            nodes.clear()
        Result.Ok(newCursor):
            return (tree = ParseTree.NonTerminal(kind = NonTerminal.TokenTreeSingle, nodes), newCursor = newCursor)
    let altResult = try(||:
        if cursor == tokens.len():
            throw(ParseError.UnexpectedEof)
        if tokens.get(cursor) is Token(kind = TokenKind.LBracket, ..):
            nodes.push(ParseTree.Terminal(tokens.get(cursor)))
            cursor += 1
        else:
            throw(ParseError.UnexpectedToken(cursor = cursor))
        let nonTerminalResult = tokenTree(tokens, cursor)
        cursor = nonTerminalResult.newCursor
        nodes.push(nonTerminalResult.tree)
        if cursor == tokens.len():
            throw(ParseError.UnexpectedEof)
        if tokens.get(cursor) is Token(kind = TokenKind.RBracket, ..):
            nodes.push(ParseTree.Terminal(tokens.get(cursor)))
            cursor += 1
        else:
            throw(ParseError.UnexpectedToken(cursor = cursor))
        cursor
    )
    match altResult:
        Result.Err(err):
            match curErr:
                Option.None:
                    curErr = Option.Some(err)
                Option.Some(curErr_):
                    curErr = Option.Some(ParseError.takeAdvanced(curErr_, err))
            cursor = cursor0
            nodes.clear()
        Result.Ok(newCursor):
            return (tree = ParseTree.NonTerminal(kind = NonTerminal.TokenTreeSingle, nodes), newCursor = newCursor)
    let altResult = try(||:
        if cursor == tokens.len():
            throw(ParseError.UnexpectedEof)
        if tokens.get(cursor) is Token(kind = TokenKind.LBracketRow, ..):
            nodes.push(ParseTree.Terminal(tokens.get(cursor)))
            cursor += 1
        else:
            throw(ParseError.UnexpectedToken(cursor = cursor))
        let nonTerminalResult = tokenTree(tokens, cursor)
        cursor = nonTerminalResult.newCursor
        nodes.push(nonTerminalResult.tree)
        if cursor == tokens.len():
            throw(ParseError.UnexpectedEof)
        if tokens.get(cursor) is Token(kind = TokenKind.RBracket, ..):
            nodes.push(ParseTree.Terminal(tokens.get(cursor)))
            cursor += 1
        else:
            throw(ParseError.UnexpectedToken(cursor = cursor))
        cursor
    )
    match altResult:
        Result.Err(err):
            match curErr:
                Option.None:
                    curErr = Option.Some(err)
                Option.Some(curErr_):
                    curErr = Option.Some(ParseError.takeAdvanced(curErr_, err))
            cursor = cursor0
            nodes.clear()
        Result.Ok(newCursor):
            return (tree = ParseTree.NonTerminal(kind = NonTerminal.TokenTreeSingle, nodes), newCursor = newCursor)
    let altResult = try(||:
        if cursor == tokens.len():
            throw(ParseError.UnexpectedEof)
        if tokens.get(cursor) is Token(kind = TokenKind.LBrace, ..):
            nodes.push(ParseTree.Terminal(tokens.get(cursor)))
            cursor += 1
        else:
            throw(ParseError.UnexpectedToken(cursor = cursor))
        let nonTerminalResult = tokenTree(tokens, cursor)
        cursor = nonTerminalResult.newCursor
        nodes.push(nonTerminalResult.tree)
        if cursor == tokens.len():
            throw(ParseError.UnexpectedEof)
        if tokens.get(cursor) is Token(kind = TokenKind.RBrace, ..):
            nodes.push(ParseTree.Terminal(tokens.get(cursor)))
            cursor += 1
        else:
            throw(ParseError.UnexpectedToken(cursor = cursor))
        cursor
    )
    match altResult:
        Result.Err(err):
            match curErr:
                Option.None:
                    curErr = Option.Some(err)
                Option.Some(curErr_):
                    curErr = Option.Some(ParseError.takeAdvanced(curErr_, err))
            cursor = cursor0
            nodes.clear()
        Result.Ok(newCursor):
            return (tree = ParseTree.NonTerminal(kind = NonTerminal.TokenTreeSingle, nodes), newCursor = newCursor)
    let altResult = try(||:
        if cursor == tokens.len():
            throw(ParseError.UnexpectedEof)
        if tokens.get(cursor) is Token(kind = TokenKind.Colon, ..):
            nodes.push(ParseTree.Terminal(tokens.get(cursor)))
            cursor += 1
        else:
            throw(ParseError.UnexpectedToken(cursor = cursor))
        if cursor == tokens.len():
            throw(ParseError.UnexpectedEof)
        if tokens.get(cursor) is Token(kind = TokenKind.Newline, ..):
            nodes.push(ParseTree.Terminal(tokens.get(cursor)))
            cursor += 1
        else:
            throw(ParseError.UnexpectedToken(cursor = cursor))
        if cursor == tokens.len():
            throw(ParseError.UnexpectedEof)
        if tokens.get(cursor) is Token(kind = TokenKind.Indent, ..):
            nodes.push(ParseTree.Terminal(tokens.get(cursor)))
            cursor += 1
        else:
            throw(ParseError.UnexpectedToken(cursor = cursor))
        let nonTerminalResult = tokenTree(tokens, cursor)
        cursor = nonTerminalResult.newCursor
        nodes.push(nonTerminalResult.tree)
        if cursor == tokens.len():
            throw(ParseError.UnexpectedEof)
        if tokens.get(cursor) is Token(kind = TokenKind.Dedent, ..):
            nodes.push(ParseTree.Terminal(tokens.get(cursor)))
            cursor += 1
        else:
            throw(ParseError.UnexpectedToken(cursor = cursor))
        cursor
    )
    match altResult:
        Result.Err(err):
            match curErr:
                Option.None:
                    curErr = Option.Some(err)
                Option.Some(curErr_):
                    curErr = Option.Some(ParseError.takeAdvanced(curErr_, err))
            cursor = cursor0
            nodes.clear()
        Result.Ok(newCursor):
            return (tree = ParseTree.NonTerminal(kind = NonTerminal.TokenTreeSingle, nodes), newCursor = newCursor)
    let altResult = try(||:
        let tokensLen0 = tokens.len()
        let symResult = try(||:
            let nonTerminalResult = tokenTreeTerminator(tokens, cursor)
            cursor = nonTerminalResult.newCursor
        )
        match symResult:
            Result.Err(err):
                match curErr:
                    Option.None:
                        curErr = Option.Some(err)
                    Option.Some(curErr_):
                        curErr = Option.Some(ParseError.takeAdvanced(curErr_, err))
                tokens.truncate(tokensLen0)
            Result.Ok(_):
                throw(ParseError.UnexpectedToken(cursor = cursor))
        if cursor == tokens.len():
            throw(ParseError.UnexpectedEof)
        if tokens.get(cursor) is Token(..):
            nodes.push(ParseTree.Terminal(tokens.get(cursor)))
            cursor += 1
        else:
            throw(ParseError.UnexpectedToken(cursor = cursor))
        cursor
    )
    match altResult:
        Result.Err(err):
            match curErr:
                Option.None:
                    curErr = Option.Some(err)
                Option.Some(curErr_):
                    curErr = Option.Some(ParseError.takeAdvanced(curErr_, err))
            cursor = cursor0
            nodes.clear()
        Result.Ok(newCursor):
            return (tree = ParseTree.NonTerminal(kind = NonTerminal.TokenTreeSingle, nodes), newCursor = newCursor)
    if cursor == tokens.len():
        throw(ParseError.UnexpectedEof)
    else:
        throw(
            curErr.unwrapOrElse(||:
                ParseError.UnexpectedToken(cursor = cursor)))

tokenTreeTerminator(tokens: Vec[Token], cursor: U32) (tree: ParseTree[Token, NonTerminal], newCursor: U32) / ParseError[Token]:
    let cursor0 = cursor
    let curErr: Option[ParseError[Token]] = Option.None
    let nodes: Vec[ParseTree[Token, NonTerminal]] = Vec.empty()
    let altResult = try(||:
        if cursor == tokens.len():
            throw(ParseError.UnexpectedEof)
        if tokens.get(cursor) is Token(kind = TokenKind.RParen, ..):
            nodes.push(ParseTree.Terminal(tokens.get(cursor)))
            cursor += 1
        else:
            throw(ParseError.UnexpectedToken(cursor = cursor))
        cursor
    )
    match altResult:
        Result.Err(err):
            match curErr:
                Option.None:
                    curErr = Option.Some(err)
                Option.Some(curErr_):
                    curErr = Option.Some(ParseError.takeAdvanced(curErr_, err))
            cursor = cursor0
            nodes.clear()
        Result.Ok(newCursor):
            return (tree = ParseTree.NonTerminal(kind = NonTerminal.TokenTreeTerminator, nodes), newCursor = newCursor)
    let altResult = try(||:
        if cursor == tokens.len():
            throw(ParseError.UnexpectedEof)
        if tokens.get(cursor) is Token(kind = TokenKind.RBracket, ..):
            nodes.push(ParseTree.Terminal(tokens.get(cursor)))
            cursor += 1
        else:
            throw(ParseError.UnexpectedToken(cursor = cursor))
        cursor
    )
    match altResult:
        Result.Err(err):
            match curErr:
                Option.None:
                    curErr = Option.Some(err)
                Option.Some(curErr_):
                    curErr = Option.Some(ParseError.takeAdvanced(curErr_, err))
            cursor = cursor0
            nodes.clear()
        Result.Ok(newCursor):
            return (tree = ParseTree.NonTerminal(kind = NonTerminal.TokenTreeTerminator, nodes), newCursor = newCursor)
    let altResult = try(||:
        if cursor == tokens.len():
            throw(ParseError.UnexpectedEof)
        if tokens.get(cursor) is Token(kind = TokenKind.RBrace, ..):
            nodes.push(ParseTree.Terminal(tokens.get(cursor)))
            cursor += 1
        else:
            throw(ParseError.UnexpectedToken(cursor = cursor))
        cursor
    )
    match altResult:
        Result.Err(err):
            match curErr:
                Option.None:
                    curErr = Option.Some(err)
                Option.Some(curErr_):
                    curErr = Option.Some(ParseError.takeAdvanced(curErr_, err))
            cursor = cursor0
            nodes.clear()
        Result.Ok(newCursor):
            return (tree = ParseTree.NonTerminal(kind = NonTerminal.TokenTreeTerminator, nodes), newCursor = newCursor)
    let altResult = try(||:
        if cursor == tokens.len():
            throw(ParseError.UnexpectedEof)
        if tokens.get(cursor) is Token(kind = TokenKind.Dedent, ..):
            nodes.push(ParseTree.Terminal(tokens.get(cursor)))
            cursor += 1
        else:
            throw(ParseError.UnexpectedToken(cursor = cursor))
        cursor
    )
    match altResult:
        Result.Err(err):
            match curErr:
                Option.None:
                    curErr = Option.Some(err)
                Option.Some(curErr_):
                    curErr = Option.Some(ParseError.takeAdvanced(curErr_, err))
            cursor = cursor0
            nodes.clear()
        Result.Ok(newCursor):
            return (tree = ParseTree.NonTerminal(kind = NonTerminal.TokenTreeTerminator, nodes), newCursor = newCursor)
    if cursor == tokens.len():
        throw(ParseError.UnexpectedEof)
    else:
        throw(
            curErr.unwrapOrElse(||:
                ParseError.UnexpectedToken(cursor = cursor)))
=======
        Result.Ok((cursor = newCursor, err = newErr)):
            return (tree = ParseTree.NonTerminal(kind = NonTerminal.SymbolSuffix, nodes), newCursor = newCursor, newErr = newErr)
    throw(ParseError.takeAdvanced(curErr, ParseError(cursor = cursor)))
>>>>>>> 2624785b
<|MERGE_RESOLUTION|>--- conflicted
+++ resolved
@@ -531,23 +531,14 @@
                     curErr = Option.Some(ParseError.takeAdvanced(curErr, err))
                     nodes.truncate(nodesLen0)
                     break
-<<<<<<< HEAD
-                Result.Ok(newCursor):
-                    cursor = newCursor
-        let nonTerminalResult = nonTerminalRhs(tokens, cursor)
-        cursor = nonTerminalResult.newCursor
-        nodes.push(nonTerminalResult.tree)
-        cursor
-=======
                 Result.Ok(ok):
                     cursor = ok.cursor
                     curErr = ParseError.takeAdvancedOpt(curErr, ok.err)
-        if tokens.getOpt(cursor) is Option.Some(Token(kind = TokenKind.Newline, ..)):
-            cursor += 1
-        else:
-            throw(ParseError.takeAdvanced(curErr, ParseError(cursor = cursor)))
-        (cursor = cursor, err = curErr)
->>>>>>> 2624785b
+        let nonTerminalResult = nonTerminalRhs(tokens, cursor)
+        cursor = nonTerminalResult.newCursor
+        curErr = nonTerminalResult.newErr
+        nodes.push(nonTerminalResult.tree)
+        (cursor = cursor, err = curErr)
     )
     match altResult:
         Result.Err(err):
@@ -781,120 +772,85 @@
             curErr = Option.Some(ParseError.takeAdvanced(curErr, err))
             cursor = cursor0
             nodes.clear()
-<<<<<<< HEAD
-        Result.Ok(newCursor):
-            return (tree = ParseTree.NonTerminal(kind = NonTerminal.SymbolSuffix, nodes), newCursor = newCursor)
-    if cursor == tokens.len():
-        throw(ParseError.UnexpectedEof)
-    else:
-        throw(
-            curErr.unwrapOrElse(||:
-                ParseError.UnexpectedToken(cursor = cursor)))
-
-nonTerminalRhs(tokens: Vec[Token], cursor: U32) (tree: ParseTree[Token, NonTerminal], newCursor: U32) / ParseError[Token]:
-    let cursor0 = cursor
-    let curErr: Option[ParseError[Token]] = Option.None
-    let nodes: Vec[ParseTree[Token, NonTerminal]] = Vec.empty()
-    let altResult = try(||:
-        if cursor == tokens.len():
-            throw(ParseError.UnexpectedEof)
-        if tokens.get(cursor) is Token(kind = TokenKind.Newline, ..):
-            cursor += 1
-        else:
-            throw(ParseError.UnexpectedToken(cursor = cursor))
-        cursor
-    )
-    match altResult:
-        Result.Err(err):
-            match curErr:
-                Option.None:
-                    curErr = Option.Some(err)
-                Option.Some(curErr_):
-                    curErr = Option.Some(ParseError.takeAdvanced(curErr_, err))
-            cursor = cursor0
-            nodes.clear()
-        Result.Ok(newCursor):
-            return (tree = ParseTree.NonTerminal(kind = NonTerminal.NonTerminalRhs, nodes), newCursor = newCursor)
-    let altResult = try(||:
-        if cursor == tokens.len():
-            throw(ParseError.UnexpectedEof)
-        if tokens.get(cursor) is Token(kind = TokenKind.Colon, ..):
-            cursor += 1
-        else:
-            throw(ParseError.UnexpectedToken(cursor = cursor))
+        Result.Ok((cursor = newCursor, err = newErr)):
+            return (tree = ParseTree.NonTerminal(kind = NonTerminal.SymbolSuffix, nodes), newCursor = newCursor, newErr = newErr)
+    throw(ParseError.takeAdvanced(curErr, ParseError(cursor = cursor)))
+
+nonTerminalRhs(tokens: Vec[Token], cursor: U32) (tree: ParseTree[Token, NonTerminal], newCursor: U32, newErr: Option[ParseError]) / ParseError:
+    let cursor0 = cursor
+    let curErr: Option[ParseError] = Option.None
+    let nodes: Vec[ParseTree[Token, NonTerminal]] = Vec.empty()
+    let altResult = try(||:
+        if tokens.getOpt(cursor) is Option.Some(Token(kind = TokenKind.Newline, ..)):
+            cursor += 1
+        else:
+            throw(ParseError.takeAdvanced(curErr, ParseError(cursor = cursor)))
+        (cursor = cursor, err = curErr)
+    )
+    match altResult:
+        Result.Err(err):
+            curErr = Option.Some(ParseError.takeAdvanced(curErr, err))
+            cursor = cursor0
+            nodes.clear()
+        Result.Ok((cursor = newCursor, err = newErr)):
+            return (tree = ParseTree.NonTerminal(kind = NonTerminal.NonTerminalRhs, nodes), newCursor = newCursor, newErr = newErr)
+    let altResult = try(||:
+        if tokens.getOpt(cursor) is Option.Some(Token(kind = TokenKind.Colon, ..)):
+            cursor += 1
+        else:
+            throw(ParseError.takeAdvanced(curErr, ParseError(cursor = cursor)))
         let nonTerminalResult = tokenTree(tokens, cursor)
         cursor = nonTerminalResult.newCursor
-        nodes.push(nonTerminalResult.tree)
-        if cursor == tokens.len():
-            throw(ParseError.UnexpectedEof)
-        if tokens.get(cursor) is Token(kind = TokenKind.Newline, ..):
-            cursor += 1
-        else:
-            throw(ParseError.UnexpectedToken(cursor = cursor))
-        cursor
-    )
-    match altResult:
-        Result.Err(err):
-            match curErr:
-                Option.None:
-                    curErr = Option.Some(err)
-                Option.Some(curErr_):
-                    curErr = Option.Some(ParseError.takeAdvanced(curErr_, err))
-            cursor = cursor0
-            nodes.clear()
-        Result.Ok(newCursor):
-            return (tree = ParseTree.NonTerminal(kind = NonTerminal.NonTerminalRhs, nodes), newCursor = newCursor)
-    let altResult = try(||:
-        if cursor == tokens.len():
-            throw(ParseError.UnexpectedEof)
-        if tokens.get(cursor) is Token(kind = TokenKind.Colon, ..):
-            cursor += 1
-        else:
-            throw(ParseError.UnexpectedToken(cursor = cursor))
-        if cursor == tokens.len():
-            throw(ParseError.UnexpectedEof)
-        if tokens.get(cursor) is Token(kind = TokenKind.Newline, ..):
-            cursor += 1
-        else:
-            throw(ParseError.UnexpectedToken(cursor = cursor))
-        if cursor == tokens.len():
-            throw(ParseError.UnexpectedEof)
-        if tokens.get(cursor) is Token(kind = TokenKind.Indent, ..):
-            cursor += 1
-        else:
-            throw(ParseError.UnexpectedToken(cursor = cursor))
+        curErr = nonTerminalResult.newErr
+        nodes.push(nonTerminalResult.tree)
+        if tokens.getOpt(cursor) is Option.Some(Token(kind = TokenKind.Newline, ..)):
+            cursor += 1
+        else:
+            throw(ParseError.takeAdvanced(curErr, ParseError(cursor = cursor)))
+        (cursor = cursor, err = curErr)
+    )
+    match altResult:
+        Result.Err(err):
+            curErr = Option.Some(ParseError.takeAdvanced(curErr, err))
+            cursor = cursor0
+            nodes.clear()
+        Result.Ok((cursor = newCursor, err = newErr)):
+            return (tree = ParseTree.NonTerminal(kind = NonTerminal.NonTerminalRhs, nodes), newCursor = newCursor, newErr = newErr)
+    let altResult = try(||:
+        if tokens.getOpt(cursor) is Option.Some(Token(kind = TokenKind.Colon, ..)):
+            cursor += 1
+        else:
+            throw(ParseError.takeAdvanced(curErr, ParseError(cursor = cursor)))
+        if tokens.getOpt(cursor) is Option.Some(Token(kind = TokenKind.Newline, ..)):
+            cursor += 1
+        else:
+            throw(ParseError.takeAdvanced(curErr, ParseError(cursor = cursor)))
+        if tokens.getOpt(cursor) is Option.Some(Token(kind = TokenKind.Indent, ..)):
+            cursor += 1
+        else:
+            throw(ParseError.takeAdvanced(curErr, ParseError(cursor = cursor)))
         let nonTerminalResult = tokenTree(tokens, cursor)
         cursor = nonTerminalResult.newCursor
-        nodes.push(nonTerminalResult.tree)
-        if cursor == tokens.len():
-            throw(ParseError.UnexpectedEof)
-        if tokens.get(cursor) is Token(kind = TokenKind.Dedent, ..):
-            cursor += 1
-        else:
-            throw(ParseError.UnexpectedToken(cursor = cursor))
-        cursor
-    )
-    match altResult:
-        Result.Err(err):
-            match curErr:
-                Option.None:
-                    curErr = Option.Some(err)
-                Option.Some(curErr_):
-                    curErr = Option.Some(ParseError.takeAdvanced(curErr_, err))
-            cursor = cursor0
-            nodes.clear()
-        Result.Ok(newCursor):
-            return (tree = ParseTree.NonTerminal(kind = NonTerminal.NonTerminalRhs, nodes), newCursor = newCursor)
-    if cursor == tokens.len():
-        throw(ParseError.UnexpectedEof)
-    else:
-        throw(
-            curErr.unwrapOrElse(||:
-                ParseError.UnexpectedToken(cursor = cursor)))
-
-tokenTree(tokens: Vec[Token], cursor: U32) (tree: ParseTree[Token, NonTerminal], newCursor: U32) / ParseError[Token]:
-    let cursor0 = cursor
-    let curErr: Option[ParseError[Token]] = Option.None
+        curErr = nonTerminalResult.newErr
+        nodes.push(nonTerminalResult.tree)
+        if tokens.getOpt(cursor) is Option.Some(Token(kind = TokenKind.Dedent, ..)):
+            cursor += 1
+        else:
+            throw(ParseError.takeAdvanced(curErr, ParseError(cursor = cursor)))
+        (cursor = cursor, err = curErr)
+    )
+    match altResult:
+        Result.Err(err):
+            curErr = Option.Some(ParseError.takeAdvanced(curErr, err))
+            cursor = cursor0
+            nodes.clear()
+        Result.Ok((cursor = newCursor, err = newErr)):
+            return (tree = ParseTree.NonTerminal(kind = NonTerminal.NonTerminalRhs, nodes), newCursor = newCursor, newErr = newErr)
+    throw(ParseError.takeAdvanced(curErr, ParseError(cursor = cursor)))
+
+tokenTree(tokens: Vec[Token], cursor: U32) (tree: ParseTree[Token, NonTerminal], newCursor: U32, newErr: Option[ParseError]) / ParseError:
+    let cursor0 = cursor
+    let curErr: Option[ParseError] = Option.None
     let nodes: Vec[ParseTree[Token, NonTerminal]] = Vec.empty()
     let altResult = try(||:
         loop:
@@ -902,383 +858,279 @@
             let symResult = try(||:
                 let nonTerminalResult = tokenTreeSingle(tokens, cursor)
                 cursor = nonTerminalResult.newCursor
+                curErr = nonTerminalResult.newErr
                 nodes.push(nonTerminalResult.tree)
-                cursor
+                (cursor = cursor, err = curErr)
             )
             match symResult:
                 Result.Err(err):
-                    match curErr:
-                        Option.None:
-                            curErr = Option.Some(err)
-                        Option.Some(curErr_):
-                            curErr = Option.Some(ParseError.takeAdvanced(curErr_, err))
+                    curErr = Option.Some(ParseError.takeAdvanced(curErr, err))
                     nodes.truncate(nodesLen0)
                     break
-                Result.Ok(newCursor):
-                    cursor = newCursor
-        cursor
-    )
-    match altResult:
-        Result.Err(err):
-            match curErr:
-                Option.None:
-                    curErr = Option.Some(err)
-                Option.Some(curErr_):
-                    curErr = Option.Some(ParseError.takeAdvanced(curErr_, err))
-            cursor = cursor0
-            nodes.clear()
-        Result.Ok(newCursor):
-            return (tree = ParseTree.NonTerminal(kind = NonTerminal.TokenTree, nodes), newCursor = newCursor)
-    if cursor == tokens.len():
-        throw(ParseError.UnexpectedEof)
-    else:
-        throw(
-            curErr.unwrapOrElse(||:
-                ParseError.UnexpectedToken(cursor = cursor)))
-
-tokenTreeSingle(tokens: Vec[Token], cursor: U32) (tree: ParseTree[Token, NonTerminal], newCursor: U32) / ParseError[Token]:
-    let cursor0 = cursor
-    let curErr: Option[ParseError[Token]] = Option.None
-    let nodes: Vec[ParseTree[Token, NonTerminal]] = Vec.empty()
-    let altResult = try(||:
-        if cursor == tokens.len():
-            throw(ParseError.UnexpectedEof)
-        if tokens.get(cursor) is Token(kind = TokenKind.LParen, ..):
-            nodes.push(ParseTree.Terminal(tokens.get(cursor)))
-            cursor += 1
-        else:
-            throw(ParseError.UnexpectedToken(cursor = cursor))
+                Result.Ok(ok):
+                    cursor = ok.cursor
+                    curErr = ParseError.takeAdvancedOpt(curErr, ok.err)
+        (cursor = cursor, err = curErr)
+    )
+    match altResult:
+        Result.Err(err):
+            curErr = Option.Some(ParseError.takeAdvanced(curErr, err))
+            cursor = cursor0
+            nodes.clear()
+        Result.Ok((cursor = newCursor, err = newErr)):
+            return (tree = ParseTree.NonTerminal(kind = NonTerminal.TokenTree, nodes), newCursor = newCursor, newErr = newErr)
+    throw(ParseError.takeAdvanced(curErr, ParseError(cursor = cursor)))
+
+tokenTreeSingle(tokens: Vec[Token], cursor: U32) (tree: ParseTree[Token, NonTerminal], newCursor: U32, newErr: Option[ParseError]) / ParseError:
+    let cursor0 = cursor
+    let curErr: Option[ParseError] = Option.None
+    let nodes: Vec[ParseTree[Token, NonTerminal]] = Vec.empty()
+    let altResult = try(||:
+        if tokens.getOpt(cursor) is Option.Some(Token(kind = TokenKind.LParen, ..)):
+            nodes.push(ParseTree.Terminal(tokens.get(cursor)))
+            cursor += 1
+        else:
+            throw(ParseError.takeAdvanced(curErr, ParseError(cursor = cursor)))
         let nonTerminalResult = tokenTree(tokens, cursor)
         cursor = nonTerminalResult.newCursor
-        nodes.push(nonTerminalResult.tree)
-        if cursor == tokens.len():
-            throw(ParseError.UnexpectedEof)
-        if tokens.get(cursor) is Token(kind = TokenKind.RParen, ..):
-            nodes.push(ParseTree.Terminal(tokens.get(cursor)))
-            cursor += 1
-        else:
-            throw(ParseError.UnexpectedToken(cursor = cursor))
-        cursor
-    )
-    match altResult:
-        Result.Err(err):
-            match curErr:
-                Option.None:
-                    curErr = Option.Some(err)
-                Option.Some(curErr_):
-                    curErr = Option.Some(ParseError.takeAdvanced(curErr_, err))
-            cursor = cursor0
-            nodes.clear()
-        Result.Ok(newCursor):
-            return (tree = ParseTree.NonTerminal(kind = NonTerminal.TokenTreeSingle, nodes), newCursor = newCursor)
-    let altResult = try(||:
-        if cursor == tokens.len():
-            throw(ParseError.UnexpectedEof)
-        if tokens.get(cursor) is Token(kind = TokenKind.LParenRow, ..):
-            nodes.push(ParseTree.Terminal(tokens.get(cursor)))
-            cursor += 1
-        else:
-            throw(ParseError.UnexpectedToken(cursor = cursor))
+        curErr = nonTerminalResult.newErr
+        nodes.push(nonTerminalResult.tree)
+        if tokens.getOpt(cursor) is Option.Some(Token(kind = TokenKind.RParen, ..)):
+            nodes.push(ParseTree.Terminal(tokens.get(cursor)))
+            cursor += 1
+        else:
+            throw(ParseError.takeAdvanced(curErr, ParseError(cursor = cursor)))
+        (cursor = cursor, err = curErr)
+    )
+    match altResult:
+        Result.Err(err):
+            curErr = Option.Some(ParseError.takeAdvanced(curErr, err))
+            cursor = cursor0
+            nodes.clear()
+        Result.Ok((cursor = newCursor, err = newErr)):
+            return (tree = ParseTree.NonTerminal(kind = NonTerminal.TokenTreeSingle, nodes), newCursor = newCursor, newErr = newErr)
+    let altResult = try(||:
+        if tokens.getOpt(cursor) is Option.Some(Token(kind = TokenKind.LParenRow, ..)):
+            nodes.push(ParseTree.Terminal(tokens.get(cursor)))
+            cursor += 1
+        else:
+            throw(ParseError.takeAdvanced(curErr, ParseError(cursor = cursor)))
         let nonTerminalResult = tokenTree(tokens, cursor)
         cursor = nonTerminalResult.newCursor
-        nodes.push(nonTerminalResult.tree)
-        if cursor == tokens.len():
-            throw(ParseError.UnexpectedEof)
-        if tokens.get(cursor) is Token(kind = TokenKind.RParen, ..):
-            nodes.push(ParseTree.Terminal(tokens.get(cursor)))
-            cursor += 1
-        else:
-            throw(ParseError.UnexpectedToken(cursor = cursor))
-        cursor
-    )
-    match altResult:
-        Result.Err(err):
-            match curErr:
-                Option.None:
-                    curErr = Option.Some(err)
-                Option.Some(curErr_):
-                    curErr = Option.Some(ParseError.takeAdvanced(curErr_, err))
-            cursor = cursor0
-            nodes.clear()
-        Result.Ok(newCursor):
-            return (tree = ParseTree.NonTerminal(kind = NonTerminal.TokenTreeSingle, nodes), newCursor = newCursor)
-    let altResult = try(||:
-        if cursor == tokens.len():
-            throw(ParseError.UnexpectedEof)
-        if tokens.get(cursor) is Token(kind = TokenKind.LBracket, ..):
-            nodes.push(ParseTree.Terminal(tokens.get(cursor)))
-            cursor += 1
-        else:
-            throw(ParseError.UnexpectedToken(cursor = cursor))
+        curErr = nonTerminalResult.newErr
+        nodes.push(nonTerminalResult.tree)
+        if tokens.getOpt(cursor) is Option.Some(Token(kind = TokenKind.RParen, ..)):
+            nodes.push(ParseTree.Terminal(tokens.get(cursor)))
+            cursor += 1
+        else:
+            throw(ParseError.takeAdvanced(curErr, ParseError(cursor = cursor)))
+        (cursor = cursor, err = curErr)
+    )
+    match altResult:
+        Result.Err(err):
+            curErr = Option.Some(ParseError.takeAdvanced(curErr, err))
+            cursor = cursor0
+            nodes.clear()
+        Result.Ok((cursor = newCursor, err = newErr)):
+            return (tree = ParseTree.NonTerminal(kind = NonTerminal.TokenTreeSingle, nodes), newCursor = newCursor, newErr = newErr)
+    let altResult = try(||:
+        if tokens.getOpt(cursor) is Option.Some(Token(kind = TokenKind.LBracket, ..)):
+            nodes.push(ParseTree.Terminal(tokens.get(cursor)))
+            cursor += 1
+        else:
+            throw(ParseError.takeAdvanced(curErr, ParseError(cursor = cursor)))
         let nonTerminalResult = tokenTree(tokens, cursor)
         cursor = nonTerminalResult.newCursor
-        nodes.push(nonTerminalResult.tree)
-        if cursor == tokens.len():
-            throw(ParseError.UnexpectedEof)
-        if tokens.get(cursor) is Token(kind = TokenKind.RBracket, ..):
-            nodes.push(ParseTree.Terminal(tokens.get(cursor)))
-            cursor += 1
-        else:
-            throw(ParseError.UnexpectedToken(cursor = cursor))
-        cursor
-    )
-    match altResult:
-        Result.Err(err):
-            match curErr:
-                Option.None:
-                    curErr = Option.Some(err)
-                Option.Some(curErr_):
-                    curErr = Option.Some(ParseError.takeAdvanced(curErr_, err))
-            cursor = cursor0
-            nodes.clear()
-        Result.Ok(newCursor):
-            return (tree = ParseTree.NonTerminal(kind = NonTerminal.TokenTreeSingle, nodes), newCursor = newCursor)
-    let altResult = try(||:
-        if cursor == tokens.len():
-            throw(ParseError.UnexpectedEof)
-        if tokens.get(cursor) is Token(kind = TokenKind.LBracketRow, ..):
-            nodes.push(ParseTree.Terminal(tokens.get(cursor)))
-            cursor += 1
-        else:
-            throw(ParseError.UnexpectedToken(cursor = cursor))
+        curErr = nonTerminalResult.newErr
+        nodes.push(nonTerminalResult.tree)
+        if tokens.getOpt(cursor) is Option.Some(Token(kind = TokenKind.RBracket, ..)):
+            nodes.push(ParseTree.Terminal(tokens.get(cursor)))
+            cursor += 1
+        else:
+            throw(ParseError.takeAdvanced(curErr, ParseError(cursor = cursor)))
+        (cursor = cursor, err = curErr)
+    )
+    match altResult:
+        Result.Err(err):
+            curErr = Option.Some(ParseError.takeAdvanced(curErr, err))
+            cursor = cursor0
+            nodes.clear()
+        Result.Ok((cursor = newCursor, err = newErr)):
+            return (tree = ParseTree.NonTerminal(kind = NonTerminal.TokenTreeSingle, nodes), newCursor = newCursor, newErr = newErr)
+    let altResult = try(||:
+        if tokens.getOpt(cursor) is Option.Some(Token(kind = TokenKind.LBracketRow, ..)):
+            nodes.push(ParseTree.Terminal(tokens.get(cursor)))
+            cursor += 1
+        else:
+            throw(ParseError.takeAdvanced(curErr, ParseError(cursor = cursor)))
         let nonTerminalResult = tokenTree(tokens, cursor)
         cursor = nonTerminalResult.newCursor
-        nodes.push(nonTerminalResult.tree)
-        if cursor == tokens.len():
-            throw(ParseError.UnexpectedEof)
-        if tokens.get(cursor) is Token(kind = TokenKind.RBracket, ..):
-            nodes.push(ParseTree.Terminal(tokens.get(cursor)))
-            cursor += 1
-        else:
-            throw(ParseError.UnexpectedToken(cursor = cursor))
-        cursor
-    )
-    match altResult:
-        Result.Err(err):
-            match curErr:
-                Option.None:
-                    curErr = Option.Some(err)
-                Option.Some(curErr_):
-                    curErr = Option.Some(ParseError.takeAdvanced(curErr_, err))
-            cursor = cursor0
-            nodes.clear()
-        Result.Ok(newCursor):
-            return (tree = ParseTree.NonTerminal(kind = NonTerminal.TokenTreeSingle, nodes), newCursor = newCursor)
-    let altResult = try(||:
-        if cursor == tokens.len():
-            throw(ParseError.UnexpectedEof)
-        if tokens.get(cursor) is Token(kind = TokenKind.LBrace, ..):
-            nodes.push(ParseTree.Terminal(tokens.get(cursor)))
-            cursor += 1
-        else:
-            throw(ParseError.UnexpectedToken(cursor = cursor))
+        curErr = nonTerminalResult.newErr
+        nodes.push(nonTerminalResult.tree)
+        if tokens.getOpt(cursor) is Option.Some(Token(kind = TokenKind.RBracket, ..)):
+            nodes.push(ParseTree.Terminal(tokens.get(cursor)))
+            cursor += 1
+        else:
+            throw(ParseError.takeAdvanced(curErr, ParseError(cursor = cursor)))
+        (cursor = cursor, err = curErr)
+    )
+    match altResult:
+        Result.Err(err):
+            curErr = Option.Some(ParseError.takeAdvanced(curErr, err))
+            cursor = cursor0
+            nodes.clear()
+        Result.Ok((cursor = newCursor, err = newErr)):
+            return (tree = ParseTree.NonTerminal(kind = NonTerminal.TokenTreeSingle, nodes), newCursor = newCursor, newErr = newErr)
+    let altResult = try(||:
+        if tokens.getOpt(cursor) is Option.Some(Token(kind = TokenKind.LBrace, ..)):
+            nodes.push(ParseTree.Terminal(tokens.get(cursor)))
+            cursor += 1
+        else:
+            throw(ParseError.takeAdvanced(curErr, ParseError(cursor = cursor)))
         let nonTerminalResult = tokenTree(tokens, cursor)
         cursor = nonTerminalResult.newCursor
-        nodes.push(nonTerminalResult.tree)
-        if cursor == tokens.len():
-            throw(ParseError.UnexpectedEof)
-        if tokens.get(cursor) is Token(kind = TokenKind.RBrace, ..):
-            nodes.push(ParseTree.Terminal(tokens.get(cursor)))
-            cursor += 1
-        else:
-            throw(ParseError.UnexpectedToken(cursor = cursor))
-        cursor
-    )
-    match altResult:
-        Result.Err(err):
-            match curErr:
-                Option.None:
-                    curErr = Option.Some(err)
-                Option.Some(curErr_):
-                    curErr = Option.Some(ParseError.takeAdvanced(curErr_, err))
-            cursor = cursor0
-            nodes.clear()
-        Result.Ok(newCursor):
-            return (tree = ParseTree.NonTerminal(kind = NonTerminal.TokenTreeSingle, nodes), newCursor = newCursor)
-    let altResult = try(||:
-        if cursor == tokens.len():
-            throw(ParseError.UnexpectedEof)
-        if tokens.get(cursor) is Token(kind = TokenKind.Colon, ..):
-            nodes.push(ParseTree.Terminal(tokens.get(cursor)))
-            cursor += 1
-        else:
-            throw(ParseError.UnexpectedToken(cursor = cursor))
-        if cursor == tokens.len():
-            throw(ParseError.UnexpectedEof)
-        if tokens.get(cursor) is Token(kind = TokenKind.Newline, ..):
-            nodes.push(ParseTree.Terminal(tokens.get(cursor)))
-            cursor += 1
-        else:
-            throw(ParseError.UnexpectedToken(cursor = cursor))
-        if cursor == tokens.len():
-            throw(ParseError.UnexpectedEof)
-        if tokens.get(cursor) is Token(kind = TokenKind.Indent, ..):
-            nodes.push(ParseTree.Terminal(tokens.get(cursor)))
-            cursor += 1
-        else:
-            throw(ParseError.UnexpectedToken(cursor = cursor))
+        curErr = nonTerminalResult.newErr
+        nodes.push(nonTerminalResult.tree)
+        if tokens.getOpt(cursor) is Option.Some(Token(kind = TokenKind.RBrace, ..)):
+            nodes.push(ParseTree.Terminal(tokens.get(cursor)))
+            cursor += 1
+        else:
+            throw(ParseError.takeAdvanced(curErr, ParseError(cursor = cursor)))
+        (cursor = cursor, err = curErr)
+    )
+    match altResult:
+        Result.Err(err):
+            curErr = Option.Some(ParseError.takeAdvanced(curErr, err))
+            cursor = cursor0
+            nodes.clear()
+        Result.Ok((cursor = newCursor, err = newErr)):
+            return (tree = ParseTree.NonTerminal(kind = NonTerminal.TokenTreeSingle, nodes), newCursor = newCursor, newErr = newErr)
+    let altResult = try(||:
+        if tokens.getOpt(cursor) is Option.Some(Token(kind = TokenKind.Colon, ..)):
+            nodes.push(ParseTree.Terminal(tokens.get(cursor)))
+            cursor += 1
+        else:
+            throw(ParseError.takeAdvanced(curErr, ParseError(cursor = cursor)))
+        if tokens.getOpt(cursor) is Option.Some(Token(kind = TokenKind.Newline, ..)):
+            nodes.push(ParseTree.Terminal(tokens.get(cursor)))
+            cursor += 1
+        else:
+            throw(ParseError.takeAdvanced(curErr, ParseError(cursor = cursor)))
+        if tokens.getOpt(cursor) is Option.Some(Token(kind = TokenKind.Indent, ..)):
+            nodes.push(ParseTree.Terminal(tokens.get(cursor)))
+            cursor += 1
+        else:
+            throw(ParseError.takeAdvanced(curErr, ParseError(cursor = cursor)))
         let nonTerminalResult = tokenTree(tokens, cursor)
         cursor = nonTerminalResult.newCursor
-        nodes.push(nonTerminalResult.tree)
-        if cursor == tokens.len():
-            throw(ParseError.UnexpectedEof)
-        if tokens.get(cursor) is Token(kind = TokenKind.Dedent, ..):
-            nodes.push(ParseTree.Terminal(tokens.get(cursor)))
-            cursor += 1
-        else:
-            throw(ParseError.UnexpectedToken(cursor = cursor))
-        cursor
-    )
-    match altResult:
-        Result.Err(err):
-            match curErr:
-                Option.None:
-                    curErr = Option.Some(err)
-                Option.Some(curErr_):
-                    curErr = Option.Some(ParseError.takeAdvanced(curErr_, err))
-            cursor = cursor0
-            nodes.clear()
-        Result.Ok(newCursor):
-            return (tree = ParseTree.NonTerminal(kind = NonTerminal.TokenTreeSingle, nodes), newCursor = newCursor)
+        curErr = nonTerminalResult.newErr
+        nodes.push(nonTerminalResult.tree)
+        if tokens.getOpt(cursor) is Option.Some(Token(kind = TokenKind.Dedent, ..)):
+            nodes.push(ParseTree.Terminal(tokens.get(cursor)))
+            cursor += 1
+        else:
+            throw(ParseError.takeAdvanced(curErr, ParseError(cursor = cursor)))
+        (cursor = cursor, err = curErr)
+    )
+    match altResult:
+        Result.Err(err):
+            curErr = Option.Some(ParseError.takeAdvanced(curErr, err))
+            cursor = cursor0
+            nodes.clear()
+        Result.Ok((cursor = newCursor, err = newErr)):
+            return (tree = ParseTree.NonTerminal(kind = NonTerminal.TokenTreeSingle, nodes), newCursor = newCursor, newErr = newErr)
     let altResult = try(||:
         let tokensLen0 = tokens.len()
         let symResult = try(||:
             let nonTerminalResult = tokenTreeTerminator(tokens, cursor)
             cursor = nonTerminalResult.newCursor
+            curErr = nonTerminalResult.newErr
         )
         match symResult:
             Result.Err(err):
-                match curErr:
-                    Option.None:
-                        curErr = Option.Some(err)
-                    Option.Some(curErr_):
-                        curErr = Option.Some(ParseError.takeAdvanced(curErr_, err))
+                curErr = Option.Some(ParseError.takeAdvanced(curErr, err))
                 tokens.truncate(tokensLen0)
             Result.Ok(_):
-                throw(ParseError.UnexpectedToken(cursor = cursor))
-        if cursor == tokens.len():
-            throw(ParseError.UnexpectedEof)
-        if tokens.get(cursor) is Token(..):
-            nodes.push(ParseTree.Terminal(tokens.get(cursor)))
-            cursor += 1
-        else:
-            throw(ParseError.UnexpectedToken(cursor = cursor))
-        cursor
-    )
-    match altResult:
-        Result.Err(err):
-            match curErr:
-                Option.None:
-                    curErr = Option.Some(err)
-                Option.Some(curErr_):
-                    curErr = Option.Some(ParseError.takeAdvanced(curErr_, err))
-            cursor = cursor0
-            nodes.clear()
-        Result.Ok(newCursor):
-            return (tree = ParseTree.NonTerminal(kind = NonTerminal.TokenTreeSingle, nodes), newCursor = newCursor)
-    if cursor == tokens.len():
-        throw(ParseError.UnexpectedEof)
-    else:
-        throw(
-            curErr.unwrapOrElse(||:
-                ParseError.UnexpectedToken(cursor = cursor)))
-
-tokenTreeTerminator(tokens: Vec[Token], cursor: U32) (tree: ParseTree[Token, NonTerminal], newCursor: U32) / ParseError[Token]:
-    let cursor0 = cursor
-    let curErr: Option[ParseError[Token]] = Option.None
-    let nodes: Vec[ParseTree[Token, NonTerminal]] = Vec.empty()
-    let altResult = try(||:
-        if cursor == tokens.len():
-            throw(ParseError.UnexpectedEof)
-        if tokens.get(cursor) is Token(kind = TokenKind.RParen, ..):
-            nodes.push(ParseTree.Terminal(tokens.get(cursor)))
-            cursor += 1
-        else:
-            throw(ParseError.UnexpectedToken(cursor = cursor))
-        cursor
-    )
-    match altResult:
-        Result.Err(err):
-            match curErr:
-                Option.None:
-                    curErr = Option.Some(err)
-                Option.Some(curErr_):
-                    curErr = Option.Some(ParseError.takeAdvanced(curErr_, err))
-            cursor = cursor0
-            nodes.clear()
-        Result.Ok(newCursor):
-            return (tree = ParseTree.NonTerminal(kind = NonTerminal.TokenTreeTerminator, nodes), newCursor = newCursor)
-    let altResult = try(||:
-        if cursor == tokens.len():
-            throw(ParseError.UnexpectedEof)
-        if tokens.get(cursor) is Token(kind = TokenKind.RBracket, ..):
-            nodes.push(ParseTree.Terminal(tokens.get(cursor)))
-            cursor += 1
-        else:
-            throw(ParseError.UnexpectedToken(cursor = cursor))
-        cursor
-    )
-    match altResult:
-        Result.Err(err):
-            match curErr:
-                Option.None:
-                    curErr = Option.Some(err)
-                Option.Some(curErr_):
-                    curErr = Option.Some(ParseError.takeAdvanced(curErr_, err))
-            cursor = cursor0
-            nodes.clear()
-        Result.Ok(newCursor):
-            return (tree = ParseTree.NonTerminal(kind = NonTerminal.TokenTreeTerminator, nodes), newCursor = newCursor)
-    let altResult = try(||:
-        if cursor == tokens.len():
-            throw(ParseError.UnexpectedEof)
-        if tokens.get(cursor) is Token(kind = TokenKind.RBrace, ..):
-            nodes.push(ParseTree.Terminal(tokens.get(cursor)))
-            cursor += 1
-        else:
-            throw(ParseError.UnexpectedToken(cursor = cursor))
-        cursor
-    )
-    match altResult:
-        Result.Err(err):
-            match curErr:
-                Option.None:
-                    curErr = Option.Some(err)
-                Option.Some(curErr_):
-                    curErr = Option.Some(ParseError.takeAdvanced(curErr_, err))
-            cursor = cursor0
-            nodes.clear()
-        Result.Ok(newCursor):
-            return (tree = ParseTree.NonTerminal(kind = NonTerminal.TokenTreeTerminator, nodes), newCursor = newCursor)
-    let altResult = try(||:
-        if cursor == tokens.len():
-            throw(ParseError.UnexpectedEof)
-        if tokens.get(cursor) is Token(kind = TokenKind.Dedent, ..):
-            nodes.push(ParseTree.Terminal(tokens.get(cursor)))
-            cursor += 1
-        else:
-            throw(ParseError.UnexpectedToken(cursor = cursor))
-        cursor
-    )
-    match altResult:
-        Result.Err(err):
-            match curErr:
-                Option.None:
-                    curErr = Option.Some(err)
-                Option.Some(curErr_):
-                    curErr = Option.Some(ParseError.takeAdvanced(curErr_, err))
-            cursor = cursor0
-            nodes.clear()
-        Result.Ok(newCursor):
-            return (tree = ParseTree.NonTerminal(kind = NonTerminal.TokenTreeTerminator, nodes), newCursor = newCursor)
-    if cursor == tokens.len():
-        throw(ParseError.UnexpectedEof)
-    else:
-        throw(
-            curErr.unwrapOrElse(||:
-                ParseError.UnexpectedToken(cursor = cursor)))
-=======
-        Result.Ok((cursor = newCursor, err = newErr)):
-            return (tree = ParseTree.NonTerminal(kind = NonTerminal.SymbolSuffix, nodes), newCursor = newCursor, newErr = newErr)
-    throw(ParseError.takeAdvanced(curErr, ParseError(cursor = cursor)))
->>>>>>> 2624785b
+                throw(
+                    ParseError.takeAdvanced(curErr, ParseError(cursor = cursor)))
+        if tokens.getOpt(cursor) is Option.Some(Token(..)):
+            nodes.push(ParseTree.Terminal(tokens.get(cursor)))
+            cursor += 1
+        else:
+            throw(ParseError.takeAdvanced(curErr, ParseError(cursor = cursor)))
+        (cursor = cursor, err = curErr)
+    )
+    match altResult:
+        Result.Err(err):
+            curErr = Option.Some(ParseError.takeAdvanced(curErr, err))
+            cursor = cursor0
+            nodes.clear()
+        Result.Ok((cursor = newCursor, err = newErr)):
+            return (tree = ParseTree.NonTerminal(kind = NonTerminal.TokenTreeSingle, nodes), newCursor = newCursor, newErr = newErr)
+    throw(ParseError.takeAdvanced(curErr, ParseError(cursor = cursor)))
+
+tokenTreeTerminator(tokens: Vec[Token], cursor: U32) (tree: ParseTree[Token, NonTerminal], newCursor: U32, newErr: Option[ParseError]) / ParseError:
+    let cursor0 = cursor
+    let curErr: Option[ParseError] = Option.None
+    let nodes: Vec[ParseTree[Token, NonTerminal]] = Vec.empty()
+    let altResult = try(||:
+        if tokens.getOpt(cursor) is Option.Some(Token(kind = TokenKind.RParen, ..)):
+            nodes.push(ParseTree.Terminal(tokens.get(cursor)))
+            cursor += 1
+        else:
+            throw(ParseError.takeAdvanced(curErr, ParseError(cursor = cursor)))
+        (cursor = cursor, err = curErr)
+    )
+    match altResult:
+        Result.Err(err):
+            curErr = Option.Some(ParseError.takeAdvanced(curErr, err))
+            cursor = cursor0
+            nodes.clear()
+        Result.Ok((cursor = newCursor, err = newErr)):
+            return (tree = ParseTree.NonTerminal(kind = NonTerminal.TokenTreeTerminator, nodes), newCursor = newCursor, newErr = newErr)
+    let altResult = try(||:
+        if tokens.getOpt(cursor) is Option.Some(Token(kind = TokenKind.RBracket, ..)):
+            nodes.push(ParseTree.Terminal(tokens.get(cursor)))
+            cursor += 1
+        else:
+            throw(ParseError.takeAdvanced(curErr, ParseError(cursor = cursor)))
+        (cursor = cursor, err = curErr)
+    )
+    match altResult:
+        Result.Err(err):
+            curErr = Option.Some(ParseError.takeAdvanced(curErr, err))
+            cursor = cursor0
+            nodes.clear()
+        Result.Ok((cursor = newCursor, err = newErr)):
+            return (tree = ParseTree.NonTerminal(kind = NonTerminal.TokenTreeTerminator, nodes), newCursor = newCursor, newErr = newErr)
+    let altResult = try(||:
+        if tokens.getOpt(cursor) is Option.Some(Token(kind = TokenKind.RBrace, ..)):
+            nodes.push(ParseTree.Terminal(tokens.get(cursor)))
+            cursor += 1
+        else:
+            throw(ParseError.takeAdvanced(curErr, ParseError(cursor = cursor)))
+        (cursor = cursor, err = curErr)
+    )
+    match altResult:
+        Result.Err(err):
+            curErr = Option.Some(ParseError.takeAdvanced(curErr, err))
+            cursor = cursor0
+            nodes.clear()
+        Result.Ok((cursor = newCursor, err = newErr)):
+            return (tree = ParseTree.NonTerminal(kind = NonTerminal.TokenTreeTerminator, nodes), newCursor = newCursor, newErr = newErr)
+    let altResult = try(||:
+        if tokens.getOpt(cursor) is Option.Some(Token(kind = TokenKind.Dedent, ..)):
+            nodes.push(ParseTree.Terminal(tokens.get(cursor)))
+            cursor += 1
+        else:
+            throw(ParseError.takeAdvanced(curErr, ParseError(cursor = cursor)))
+        (cursor = cursor, err = curErr)
+    )
+    match altResult:
+        Result.Err(err):
+            curErr = Option.Some(ParseError.takeAdvanced(curErr, err))
+            cursor = cursor0
+            nodes.clear()
+        Result.Ok((cursor = newCursor, err = newErr)):
+            return (tree = ParseTree.NonTerminal(kind = NonTerminal.TokenTreeTerminator, nodes), newCursor = newCursor, newErr = newErr)
+    throw(ParseError.takeAdvanced(curErr, ParseError(cursor = cursor)))