import Compiler.Lexer
import Compiler.Scanner
import Compiler.Token
import ParseTree
import PegGrammar

main(args: Array[Str]):
    if args.len() != 2:
        panic("Usage: Peg.fir <peg file>")

    let input = args.get(1)
    let contents = readFileUtf8(input)
    let (tokens, error) = tokenize(input, contents)

    if error is Option.Some(error):
        panic(errStr(error))

    let tokens = match try(||: scan[row[]](tokens)):
        Result.Err(~ScannerError(line, col, msg)):
            panic("Unable to scan file: `line + 1`:`col + 1`: `msg`")
        Result.Ok(tokens):
            tokens

    if tokens.len() == 0:
        panic("Empty file")

    let grammar = match try(||: grammar(tokens, 0)):
<<<<<<< HEAD
        Result.Err(ParseError.UnexpectedEof):
            panic("Unexpected end of input")
        Result.Err(ParseError.UnexpectedToken(cursor)):
            panic("Unexpected token `tokens.get(cursor)`")
=======
        Result.Err(ParseError(cursor)):
            if cursor == tokens.len():
                panic("Unexpected end of input")
            else:
                panic("Unexpected token `tokens.get(cursor)`")
>>>>>>> 2624785b
        Result.Ok(result):
            if result.newCursor != tokens.len():
                print(result.tree.toDoc().render(80))
                let lastToken = tokens.get(result.newCursor)
                panic("Left over tokens (cursor = `result.newCursor`, tokens = `tokens.len()`, last token = `lastToken`)")
            # print(result.tree.toDoc().render(80))
            convertParseTree(result.tree)

    let terminalPats: HashMap[Str, Vec[Token]] = HashMap.withCapacity(grammar.terminalsDecl.terminals.len() * 2)
    for terminalDecl: TerminalDecl in grammar.terminalsDecl.terminals.iter():
        terminalPats.insert(terminalDecl.name.substr(1, terminalDecl.name.len() - 1), terminalDecl.pattern)

    let nonTerminalNames: Vec[Str] = Vec.withCapacity(grammar.nonTerminalDecls.len())
    for nonTerminal: NonTerminalDecl in grammar.nonTerminalDecls.iter():
        nonTerminalNames.push(nonTerminal.name)

    print("# This is generated file, do not edit.")
    print("")

    for import_: Str in grammar.imports.iter():
        print("import `import_`")

    if grammar.imports.len() != 0:
        print("")

    print(generateNonTerminalType(grammar.nonTerminalType, nonTerminalNames).render(80))
    print("")
    print(generateNonTerminalToStr(grammar.nonTerminalType, nonTerminalNames).render(80))
    print("")
    print(generateNonTerminalEq(grammar.nonTerminalType, nonTerminalNames).render(80))
    print("")

    let nonTerminalDeclIdx = 0
    for nonTerminalDecl: NonTerminalDecl in grammar.nonTerminalDecls.iter():
        if nonTerminalDeclIdx != 0:
            print("")
        let doc = generateNonTerminal(grammar.terminalType, grammar.nonTerminalType, nonTerminalDecl, terminalPats)
        print(doc.render(80))
        nonTerminalDeclIdx += 1

errStr(err: Error) Str:
    "`err.loc.file`:`err.loc.line + 1`:`err.loc.col + 1`: `err.msg`"

capitalize(s: Str) Str / exn:
    let buf = StrBuf.withCapacity(s.len())
    let chars = s.chars()

    if chars.next[CharIter, Char, exn]() is Option.Some(char):
        buf.push(char.toAsciiUppercase())

    while chars.next() is Option.Some(char):
        buf.push(char)

    buf.toStr()

# --------------------------------------------------------------------------------------------------
# Parsing PEG specs

type Grammar:
    imports: Vec[Str]
    terminalType: Str
    nonTerminalType: Str
    terminalsDecl: TerminalsDecl
    nonTerminalDecls: Vec[NonTerminalDecl]

convertParseTree(tree: ParseTree[Token, NonTerminal]) Grammar:
    let grammar = tree.asNonTerminal(NonTerminal.Grammar)

    # This code is a bit hacky.. We used to have a proper AST type that we kept after bootstrapping,
    # but that AST didn't have imports and types, and I don't want make it more complicated. So for
    # now we print the imports directly and generate the AST for the rest.
    let importDecls = grammar.get(0).asNonTerminal(NonTerminal.ImportDecls)
    let imports: Vec[Str] = Vec.withCapacity(importDecls.len())
    let importStr = StrBuf.withCapacity(50)
    for importDecl: ParseTree[Token, NonTerminal] in importDecls.iter():
        let importDeclNodes = importDecl.asNonTerminal(NonTerminal.ImportDecl)
        importStr.clear()
        for i: U32 in range(u32(0), importDeclNodes.len()):
            if i != 0:
                importStr.push('.')
            importStr.pushStr(importDeclNodes.get(i).asTerminal().text)
        imports.push(importStr.toStr())

    let typeDecls = grammar.get(1).asNonTerminal(NonTerminal.TypeDecls)
    let terminalType: Option[Str] = Option.None
    let nonTerminalType: Option[Str] = Option.None
    for typeDecl: ParseTree[Token, NonTerminal] in typeDecls.iter():
        let nodes = typeDecl.asNonTerminal(NonTerminal.TypeDecl)
        let typeName = nodes.get(0).asTerminal().text
        let typeValue = nodes.get(1).asTerminal().text
        match typeName:
            "Terminal":
                if terminalType is Option.Some(_):
                    panic("Terminal type declared multiple times.")
                terminalType = Option.Some(typeValue)
            "NonTerminal":
                if nonTerminalType is Option.Some(_):
                    panic("Non-terminal type declared multiple times.")
                nonTerminalType = Option.Some(typeValue)
            other:
                panic("Unknown type declaration: `other`")

    if terminalType is Option.None:
        panic("Terminal type is not defined")

    if nonTerminalType is Option.None:
        panic("Non-terminal type is not defined")

    let terminalsDecl = grammar.get(2).asNonTerminal(NonTerminal.TerminalsDecl)
    let terminalsDecl = convertTerminalsDecl(terminalsDecl)

    let nonTerminalDecls = grammar.get(3).asNonTerminal(NonTerminal.NonTerminalDecls)
    let converted: Vec[NonTerminalDecl] = Vec.withCapacity(nonTerminalDecls.len())
    for decl: ParseTree[Token, NonTerminal] in nonTerminalDecls.iter():
        converted.push(convertNonTerminalDecl(decl.asNonTerminal(NonTerminal.NonTerminalDecl)))

    Grammar(
        imports,
        terminalType = terminalType.unwrap(),
        nonTerminalType = nonTerminalType.unwrap(),
        terminalsDecl,
        nonTerminalDecls = converted,
    )

convertTerminalsDecl(nodes: Vec[ParseTree[Token, NonTerminal]]) TerminalsDecl:
    let terminals: Vec[TerminalDecl] = Vec.withCapacity(nodes.len())

    for node: ParseTree[Token, NonTerminal] in nodes.iter():
        let node = node.asNonTerminal(NonTerminal.TerminalDecl)
        let name = node.get(0).asTerminal().text
        let pattern: Vec[Token] = Vec.withCapacity(node.len() - 1)
        for tok: ParseTree[Token, NonTerminal] in node.iter().skip(1):
            pattern.push(tok.asTerminal())
        terminals.push(TerminalDecl(name, pattern))

    TerminalsDecl(terminals)

convertNonTerminalDecl(nodes: Vec[ParseTree[Token, NonTerminal]]) NonTerminalDecl:
    let name = nodes.get(0).asTerminal().text

    let alts: Vec[Alt] = Vec.withCapacity(nodes.len() - 1)

    for altTree: ParseTree[Token, NonTerminal] in nodes.iter().skip(1):
        let altTreeNodes = altTree.asNonTerminal(NonTerminal.NonTerminalAlt)
        alts.push(convertAlt(altTreeNodes))

    NonTerminalDecl(name, alts)

convertAlt(nodes: Vec[ParseTree[Token, NonTerminal]]) Alt:
    let symbols: Vec[Symbol] = Vec.withCapacity(nodes.len())

    for symbolTree: ParseTree[Token, NonTerminal] in nodes.iter():
        if symbolTree is ParseTree.NonTerminal(kind = NonTerminal.NonTerminalRhs, nodes = rhsNodes):
            return Alt(symbols, rhs = Option.Some(rhsNodes))

        symbols.push(convertSymbol(symbolTree.asNonTerminal(NonTerminal.Symbol)))

    Alt(symbols, rhs = Option.None)

convertSymbol(nodes: Vec[ParseTree[Token, NonTerminal]]) Symbol:
    let symbolIdx: U32 = if nodes.get(0) is ParseTree.NonTerminal(kind = NonTerminal.SymbolPrefix, ..):
        1
    else:
        0

    let symbolTree = nodes.get(symbolIdx)

    if symbolTree is ParseTree.Terminal(Token(kind = TokenKind.Dollar,..)):
        return Symbol.EndOfInput


    let symbol = convertSymbolNonRec(symbolTree.asNonTerminal(NonTerminal.SymbolNonRec))

    if nodes.len() > symbolIdx + 1:
        match nodes.get(symbolIdx + 1).asNonTerminal(NonTerminal.SymbolSuffix).get(0).asTerminal().kind:
            TokenKind.Star: symbol = Symbol.ZeroOrMore(symbol)
            TokenKind.Plus: symbol = Symbol.OneOrMore(symbol)
            TokenKind.Question: symbol = Symbol.Optional(symbol)
            _: panic("")

    if nodes.get(0) is ParseTree.NonTerminal(kind = NonTerminal.SymbolPrefix, nodes):
        match nodes.get(0).asTerminal().kind:
            TokenKind.Minus: symbol = Symbol.NegLookahead(symbol)
            TokenKind.Underscore: symbol = Symbol.Ignore(symbol)
            _: panic("")

    symbol

convertSymbolNonRec(nodes: Vec[ParseTree[Token, NonTerminal]]) Symbol:
    if nodes.len() == 1:
        let terminal = nodes.get(0).asTerminal()
        match terminal.kind:
            TokenKind.LowerId: Symbol.NonTerminal(terminal.text)
            TokenKind.Str: Symbol.Terminal(terminal.text.substr(1, terminal.text.len() - 1))
            _: panic("")
    else:
        let symbols: Vec[Symbol] = Vec.withCapacity(nodes.len())
        for node: ParseTree[Token, NonTerminal] in nodes.iter():
            symbols.push(convertSymbol(node.asNonTerminal(NonTerminal.Symbol)))
        Symbol.Group(symbols)

## A declaration in a PEG spec.
type TopDecl:
    ## Declares terminals in the grammar.
    ##
    ## A grammar needs to have one `Terminals` declaration.
    Terminals(TerminalsDecl)

    ## Declares a non-terminal in the grammar.
    NonTerminal(NonTerminalDecl)

## Declares terminals in the grammar.
type TerminalsDecl:
    terminals: Vec[TerminalDecl]

## A terminal declaration. E.g. in
##
## ```
## "Foo" = Token(kind = TokenKind.Foo, ..)
## ```
##
## `name` will be `"Foo"`, `pattern` will be the tokens for the right-hand side of the equation.
##
## At least for now, we don't parse the pattern and make sure it's a valid Fir pattern. If the
## pattern has syntax or type errors, we will still generate the code, and the generated code will
## have syntax or type errors too.
type TerminalDecl:
    name: Str
    pattern: Vec[Token]

## A non-terminal declaration. E.g. in
##
## ```
## jsonObject:
##     "{" "}"
##     "{" pair ("," pair)* "}"
## ```
##
## `name` is `"jsonObject"`, and `alts` is the two alternatives.
type NonTerminalDecl:
    name: Str
    alts: Vec[Alt]

## Alternatives of a non-terminal.
type Alt:
    symbols: Vec[Symbol]
    rhs: Option[Vec[ParseTree[Token, NonTerminal]]]

## A symbol in an alternative.
type Symbol:
    ## A terminal. E.g. `Foo` above.
    Terminal(Str)

    ## A non-terminal. E.g. `jsonObject` above.
    NonTerminal(Str)

    ## Groups a list of symbols together. Parsed from parenthesized expressions: `("," pair)`.
    Group(Vec[Symbol])

    ## Parses the symbol zero or more times. Parsed from `*` suffix.
    ZeroOrMore(Symbol)

    ## Parses the symbol one or more times. Parsed from `+` suffix.
    OneOrMore(Symbol)

    ## Parses the symbol one or one times. Parsed from `?` suffix.
    Optional(Symbol)

    ## Parses the symbol, but does not add the parsed terminals and non-terminals to the tree.
    ## Parsed from `_` prefix.
    Ignore(Symbol)

    ## Negative lookahead: succeeds without incrementing the cursor if parsing fails. Parsed from
    ## `-` prefix.
    NegLookahead(Symbol)

    ## Succeeds when the cursor is at the end. Fails with "unexpected token" otherwise.
    EndOfInput

# --------------------------------------------------------------------------------------------------
# Code generation

generateNonTerminalType(typeName: Str, nonTerminalNames: Vec[Str]) Doc:
    let doc = Doc.str("type `typeName`:")
    for name: Str in nonTerminalNames.iter():
        doc += Doc.hardLine() + Doc.str(capitalize(name))
    doc.nest(4)

generateNonTerminalToStr(typeName: Str, nonTerminalNames: Vec[Str]) Doc:
    let doc = Doc.str("impl ToStr[`typeName`]:")
    doc += Doc.hardLine()

    let fnDoc = Doc.str("toStr(self: `typeName`) Str:")
    fnDoc += Doc.hardLine()

    let matchDoc = Doc.str("match self:")
    for name: Str in nonTerminalNames.iter():
        let capitalName = capitalize(name)
        matchDoc += Doc.hardLine() + Doc.str("`typeName`.`capitalName`: \"`capitalName`\"")

    (doc + (fnDoc + matchDoc.nest(4)).nest(4)).nest(4)

generateNonTerminalEq(typeName: Str, nonTerminalNames: Vec[Str]) Doc:
    let doc = Doc.str("impl Eq[`typeName`]:")
    doc += Doc.hardLine()

    let fnDoc = Doc.str("__eq(self: `typeName`, other: `typeName`) Bool:")
    fnDoc += Doc.hardLine()

    let matchDoc = Doc.str("match (left = self, right = other):")
    for name: Str in nonTerminalNames.iter():
        let capitalName = capitalize(name)
        matchDoc += Doc.hardLine() + Doc.str("(left = `typeName`.`capitalName`, right = `typeName`.`capitalName`): Bool.True")
    matchDoc += Doc.hardLine() + Doc.str("_: Bool.False")

    (doc + (fnDoc + matchDoc.nest(4)).nest(4)).nest(4)

generateNonTerminal(terminalType: Str, nonTerminalType: Str, decl: NonTerminalDecl, terminalPats: HashMap[Str, Vec[Token]]) Doc / exn:
    let doc = Doc.str("`decl.name`(tokens: Vec[`terminalType`], cursor: U32) \
                            (tree: ParseTree[`terminalType`, `nonTerminalType`], newCursor: U32, newErr: Option[ParseError]) / ParseError:")
                + Doc.hardLine()

    doc += Doc.str("let cursor0 = cursor") + Doc.hardLine()
    doc += Doc.str("let curErr: Option[ParseError] = Option.None") + Doc.hardLine()

    # TODO: Count the non-ignored symbols, allocate vector (or maybe array) with the right size.
    doc += Doc.str("let nodes: Vec[ParseTree[`terminalType`, `nonTerminalType`]] = Vec.empty()") + Doc.hardLine()

    for alt: Alt in decl.alts.iter():
        let altResultDoc = Doc.str("let altResult = try(||:") + Doc.hardLine()
        for symbol: Symbol in alt.symbols.iter():
            altResultDoc += generateSymbolParser(symbol, Bool.False, terminalPats) + Doc.hardLine()
        altResultDoc += Doc.str("(cursor = cursor, err = curErr)")
        altResultDoc = altResultDoc.nest(4)
        altResultDoc += Doc.hardLine() + Doc.str(")") + Doc.hardLine()
        doc += altResultDoc

        let altResultMatchDoc = Doc.str("match altResult:") + Doc.hardLine()

        let errAlt =
            Doc.nested(
                4,
                Doc.str("Result.Err(err):")
                    + Doc.hardLine()
                    + makeUpdateError()
                    + Doc.hardLine()
                    + Doc.str("cursor = cursor0")
                    + Doc.hardLine()
                    + Doc.str("nodes.clear()"))

        let okAlt =
            Doc.nested(
                4,
                Doc.str("Result.Ok((cursor = newCursor, err = newErr)):")
                    + Doc.hardLine()
                    + Doc.str("return (tree = ParseTree.NonTerminal(kind = `nonTerminalType`.`capitalize(decl.name)`, nodes), newCursor = newCursor, newErr = newErr)"))

        altResultMatchDoc = Doc.nested(4, altResultMatchDoc + errAlt) + Doc.nested(4, Doc.hardLine() + okAlt)

        doc += altResultMatchDoc + Doc.hardLine()

    doc += makeThrow(makeUnexpectedTokenError())

    doc.nest(4)

## Generate code for matching a single symbol.
##
## Throws a `ParseError` if matching fails.
##
## Matched values will be pushed to a variable called `nodes`, which should be a
## `Vec[ParseTree[...]]` with the right terminal and non-terminal type arguments.
##
## Generated `Doc`s don't end with a hard-line, so these can be nested in other `Doc`s without
## adding an empty indented line at the end.
##
## Note: this updates the variable `cursor`, but since symbol matching is always done in a closure
## in a `try` block, the `cursor` won't update the non-terminal function's `cursor` variable. The
## use site of this function should return the value of `cursor` from the closure so that the
## non-terminal function's `cursor` can be updated with the new value.
generateSymbolParser(symbol: Symbol, ignore: Bool, terminalPats: HashMap[Str, Vec[Token]]) Doc / exn:
    match symbol:
        Symbol.Terminal(terminal):
            let patToks = terminalPats.get(terminal).unwrapOrElse(||: panic("Unknown terminal: `terminal`"))

            let tokenKindCheck = Doc.str("if tokens.getOpt(cursor) is Option.Some(")
                + tokensToCode(patToks)
                + Doc.str("):")
                + Doc.hardLine()

            let nested = Doc.empty()
            if not ignore:
                nested += Doc.str("nodes.push(ParseTree.Terminal(tokens.get(cursor)))") + Doc.hardLine()
            nested += Doc.str("cursor += 1")

            tokenKindCheck = Doc.nested(4, tokenKindCheck + nested) + Doc.hardLine()

            tokenKindCheck +
                Doc.nested(
                    4,
                    Doc.str("else:")
                        + Doc.hardLine()
                        + makeThrow(makeUnexpectedTokenError()))

        Symbol.NonTerminal(nonTerminal):
            let doc = Doc.str("let nonTerminalResult = `nonTerminal`(tokens, cursor)")
                + Doc.hardLine()
                + Doc.str("cursor = nonTerminalResult.newCursor")
                + Doc.hardLine()
                + Doc.str("curErr = nonTerminalResult.newErr")

            if not ignore:
                doc += Doc.hardLine() + Doc.str("nodes.push(nonTerminalResult.tree)")

            doc

        Symbol.Group(symbols):
            let doc = Doc.empty()
            let symIdx: U32 = 0
            for symbol: Symbol in symbols.iter():
                if symIdx != 0:
                    doc += Doc.hardLine()
                doc += generateSymbolParser(symbol, ignore, terminalPats)
                symIdx += 1
            doc

        Symbol.ZeroOrMore(symbol):
            Doc.nested(
                4,
                Doc.str("loop:")
                    + Doc.hardLine()
                    + Doc.str("let nodesLen0 = nodes.len()")
                    + Doc.hardLine()
                    + Doc.nested(
                        4,
                        Doc.str("let symResult = try(||:")
                            + Doc.hardLine()
                            + generateSymbolParser(symbol, ignore, terminalPats)
                            + Doc.hardLine()
                            + Doc.str("(cursor = cursor, err = curErr)"))
                    + Doc.hardLine()
                    + Doc.str(")")
                    + Doc.hardLine()
                    + Doc.nested(
                          4,
                          Doc.str("match symResult:")
                              + Doc.hardLine()
                              + Doc.nested(
                                  4,
                                  Doc.str("Result.Err(err):")
                                      + Doc.hardLine()
                                      + makeUpdateError()
                                      + Doc.hardLine()
                                      + Doc.str("nodes.truncate(nodesLen0)")
                                      + Doc.hardLine()
                                      + Doc.str("break"))
                              + Doc.hardLine()
                              + Doc.nested(
                                  4,
                                  Doc.str("Result.Ok(ok):")
                                      + Doc.hardLine()
                                      + Doc.str("cursor = ok.cursor")
                                      + Doc.hardLine()
                                      + Doc.str("curErr = ParseError.takeAdvancedOpt(curErr, ok.err)"))))

        Symbol.OneOrMore(symbol):
            generateSymbolParser(symbol, ignore, terminalPats)
                + Doc.hardLine()
                + generateSymbolParser(Symbol.ZeroOrMore(symbol), ignore, terminalPats)

        Symbol.Optional(symbol):
            Doc.str("let nodesLen0 = nodes.len()")
                + Doc.hardLine()
                + Doc.nested(
                      4,
                      Doc.str("let symResult = try(||:")
                          + Doc.hardLine()
                          + generateSymbolParser(symbol, ignore, terminalPats)
                          + Doc.hardLine()
                          + Doc.str("(cursor = cursor, err = curErr)"))
                 + Doc.hardLine()
                 + Doc.str(")")
                 + Doc.hardLine()
                 + Doc.nested(
                       4,
                       Doc.str("match symResult:")
                           + Doc.hardLine()
                           + Doc.nested(
                               4,
                               Doc.str("Result.Err(err):")
                                   + Doc.hardLine()
                                   + makeUpdateError()
                                   + Doc.hardLine()
                                   + Doc.str("nodes.truncate(nodesLen0)"))
                           + Doc.hardLine()
                           + Doc.nested(
                                   4,
                                   Doc.str("Result.Ok(ok):")
                                       + Doc.hardLine()
                                       + Doc.str("cursor = ok.cursor")
                                       + Doc.hardLine()
                                       + Doc.str("curErr = ParseError.takeAdvancedOpt(curErr, ok.err)")))

        Symbol.Ignore(symbol):
            generateSymbolParser(symbol, Bool.True, terminalPats)

        Symbol.NegLookahead(symbol):
            let doc = Doc.str("let tokensLen0 = tokens.len()") + Doc.hardLine()
            doc + Doc.nested(
                4,
                Doc.str("let symResult = try(||:")
                    + Doc.hardLine()
                    + generateSymbolParser(symbol, Bool.True, terminalPats))
                + Doc.hardLine()
                + Doc.str(")")
                + Doc.hardLine()
                + Doc.nested(
                    4,
                    Doc.str("match symResult:")
                        + Doc.hardLine()
                        + Doc.nested(
                            4,
                            Doc.str("Result.Err(err):")
                                + Doc.hardLine()
                                + makeUpdateError()
                                + Doc.hardLine()
                                + Doc.str("tokens.truncate(tokensLen0)"))
                        + Doc.hardLine()
                        + Doc.nested(
                            4,
                            Doc.str("Result.Ok(_):")
                                + Doc.hardLine()
                                + makeThrow(makeUnexpectedTokenError())))

        Symbol.EndOfInput:
            Doc.nested(
                4,
                Doc.str("if cursor == tokens.len():")
                    + Doc.hardLine()
                    + Doc.str("cursor"))
                + Doc.hardLine()
                + Doc.nested(
                    4,
                    Doc.str("else:")
                        + Doc.hardLine()
                        + makeThrow(makeUnexpectedTokenError()))


tokensToCode(tokens: Vec[Token]) Doc / exn:
    if tokens.len() == 0:
        panic("tokensToCode: empty tokens")

    let out = StrBuf.withCapacity(tokens.len() * 3)

    let lastLine = tokens.get(0).line
    let lastCol = tokens.get(0).col

    for token: Token in tokens.iter():
        if token.line != lastLine:
            panic("tokensToCode: tokens span multiple lines")

        while lastCol < token.col:
            out.push(' ')
            lastCol += 1

        out.pushStr(token.text)

        # TODO: We could iterate the text once, increment column and push chars.
        lastCol += token.text.chars().count[CharIter, Char, exn]()

    Doc.str(out.toStr())

makeUnexpectedTokenError() Doc:
    Doc.str("ParseError.takeAdvanced(curErr, ParseError(cursor = cursor))")

makeThrow(expr: Doc) Doc:
    Doc.nested(4, Doc.str("throw(") + Doc.break_(0) + expr + Doc.char(')')).group()

# When generating code that backtracks, update the local `curErr: Option[ParseError]` if the new
# error's cursor is more advanced than the current.
#
# The new error value should be named `err`.
makeUpdateError() Doc:
    Doc.str("curErr = Option.Some(ParseError.takeAdvanced(curErr, err))")<|MERGE_RESOLUTION|>--- conflicted
+++ resolved
@@ -25,18 +25,11 @@
         panic("Empty file")
 
     let grammar = match try(||: grammar(tokens, 0)):
-<<<<<<< HEAD
-        Result.Err(ParseError.UnexpectedEof):
-            panic("Unexpected end of input")
-        Result.Err(ParseError.UnexpectedToken(cursor)):
-            panic("Unexpected token `tokens.get(cursor)`")
-=======
         Result.Err(ParseError(cursor)):
             if cursor == tokens.len():
                 panic("Unexpected end of input")
             else:
                 panic("Unexpected token `tokens.get(cursor)`")
->>>>>>> 2624785b
         Result.Ok(result):
             if result.newCursor != tokens.len():
                 print(result.tree.toDoc().render(80))
