--- conflicted
+++ resolved
@@ -135,15 +135,7 @@
         run: cargo build --verbose
 
       - name: Test
-<<<<<<< HEAD
-        run: |
-            export FIR_ROOT=$(pwd)
-            cargo run -- compiler/Peg.fir -- compiler/TestGrammar.peg > compiler/TestGrammar.fir
-            goldentests target/debug/fir compiler/PegTests.fir '# '
-            goldentests target/debug/fir compiler/TypeGrammarTest.fir '# '
-=======
         run: just interpreter_golden_test
->>>>>>> b574d24e
 
   check_generated_files:
     name: Check that generated files are up-to-date
@@ -169,14 +161,6 @@
 
       - name: Check
         run: |
-<<<<<<< HEAD
-            export FIR_ROOT=$(pwd)
-            cargo run -- compiler/Peg.fir -- compiler/TestGrammar.peg > compiler/TestGrammar.fir
-            cargo run -- compiler/Peg.fir -- compiler/TypeGrammar.peg > compiler/TypeGrammar.fir
-            cargo run -- compiler/Peg.fir -- compiler/PegGrammar.peg > compiler/PegGrammar.new.fir
-            mv compiler/PegGrammar.new.fir compiler/PegGrammar.fir
-=======
             just update_generated_files
             git -P diff
->>>>>>> b574d24e
             ! git status --porcelain | grep -q '^ M'