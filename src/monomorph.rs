/*!
This module implements monomorphisation based on base types: signed and unsigned 8-bit and 32-bit
numbers, and pointers.

The goal is to avoid boxing numbers. (and maybe in the future: chars, bools etc.)

The idea is that because we don't have garbage collection in the interpreter, we should avoid
allocations when easily possible (such as for integers), and shouldn't have to box all array
elements and allocate arrays larger than necessary (e.g. I64 arrays instead of I8 for the unicode
encodings in string types).

In the future we may extend this to support unboxing boxed values to multiple scalar values.

The monomorphised functions and types will have suffixes instead of type parameters indicating
monomorphised type parameters. For example:

```ignore
type Vec[T]:
    data: Array[T]
    len: U32

fn print[T1: ToStr, T2: ToStr](a: T1, b: T2) = ...
```

can be monomorphised to these variants:

```ignore
type Vec@I8:
    data: Array@I8
    len: U32

type Vec@Ptr:
    data: Array@Ptr
    len: U32

fn print@I8@Ptr(a: I8, b: Ptr) = ...
fn print@I64@I64(a: I64, b: I64) = ...
```
*/

use crate::ast::{self, Id};
use crate::collections::{Map, Set};
use crate::interpolation::StringPart;
use crate::type_checker::{Kind, RecordOrVariant, Ty, TyArgs};

use smol_str::SmolStr;

/// Type checked program, converted into a graph.
#[derive(Debug, Default)]
struct PgmGraph {
    top: Map<Id, ast::FunDecl>,
    associated: Map<Id, Map<Id, ast::FunDecl>>,
    ty: Map<Id, ast::TypeDecl>,
}

// TODO: This drops traits, we should copy missing methods with default implementations before
// converting to the graph.
fn pgm_to_graph(pgm: Vec<ast::TopDecl>) -> PgmGraph {
    let mut top: Map<Id, ast::FunDecl> = Default::default();
    let mut associated: Map<Id, Map<Id, ast::FunDecl>> = Default::default();
    let mut ty: Map<Id, ast::TypeDecl> = Default::default();

    // NB. Assertions below are errors that the type checker should catch.
    for decl in pgm {
        match decl {
            ast::TopDecl::Type(ty_decl) => {
                let old = ty.insert(ty_decl.node.name.clone(), ty_decl.node);
                assert!(old.is_none(), "BUG: Type declared multiple times");
            }

            ast::TopDecl::Fun(fun_decl) => {
                let old = top.insert(fun_decl.node.name.node.clone(), fun_decl.node);
                assert!(
                    old.is_none(),
                    "BUG: Top-level function declared multiple times"
                );
            }

            ast::TopDecl::Impl(impl_decl) => {
                let ty_id = match &impl_decl.node.ty.node {
                    ast::Type::Named(ast::NamedType { name, args: _ }) => name.clone(),
                    _ => panic!(), // should be checked by type checker
                };

                for item in impl_decl.node.items {
                    match item.node {
                        ast::ImplDeclItem::AssocTy(_) => continue,
                        ast::ImplDeclItem::Fun(fun_decl) => {
                            let old = associated
                                .entry(ty_id.clone())
                                .or_default()
                                .insert(fun_decl.name.node.clone(), fun_decl);
                            assert!(
                                old.is_none(),
                                "BUG: Associated function defined multiple times"
                            );
                        }
                    }
                }
            }

            ast::TopDecl::Import(_) | ast::TopDecl::Trait(_) => continue,
        }
    }

    PgmGraph {
        top,
        associated,
        ty,
    }
}

fn graph_to_pgm(graph: PgmGraph) -> Vec<ast::TopDecl> {
    let mut pgm: Vec<ast::TopDecl> = Vec::with_capacity(graph.top.len() + graph.ty.len());

    let PgmGraph {
        top,
        associated,
        ty,
    } = graph;

    for (_, ty_decl) in ty {
        pgm.push(ast::TopDecl::Type(ast::L {
            loc: ast::Loc::dummy(),
            node: ty_decl,
        }));
    }

    for (_, top_decl) in top {
        pgm.push(ast::TopDecl::Fun(ast::L {
            loc: ast::Loc::dummy(),
            node: top_decl,
        }));
    }

    for (ty_id, funs) in associated {
        pgm.push(ast::TopDecl::Impl(ast::L {
            loc: ast::Loc::dummy(),
            node: ast::ImplDecl {
                context: vec![],
                trait_: None,
                ty: ast::L {
                    loc: ast::Loc::dummy(),
                    node: ast::Type::Named(ast::NamedType {
                        name: ty_id,
                        args: vec![],
                    }),
                },
                items: funs
                    .into_values()
                    .map(|fun_decl| ast::L {
                        loc: ast::Loc::dummy(),
                        node: ast::ImplDeclItem::Fun(fun_decl),
                    })
                    .collect(),
            },
        }))
    }

    pgm
}

pub fn monomorphise(pgm: &[ast::L<ast::TopDecl>], main: &str) -> Vec<ast::L<ast::TopDecl>> {
    let poly_pgm = pgm_to_graph(pgm.iter().map(|decl| decl.node.clone()).collect());
    let mut mono_pgm = PgmGraph::default();

    // Copy types used by the interpreter built-ins.
    for ty in [
        make_ast_ty("Bool", vec![]),
        make_ast_ty("Char", vec![]),
        make_ast_ty("Str", vec![]),
        make_ast_ty("Ordering", vec![]),
        make_ast_ty("I8", vec![]),
        make_ast_ty("U8", vec![]),
        make_ast_ty("I32", vec![]),
        make_ast_ty("U32", vec![]),
        make_ast_ty("Array", vec!["I8"]),
        make_ast_ty("Array", vec!["U8"]),
        make_ast_ty("Array", vec!["I32"]),
        make_ast_ty("Array", vec!["U32"]),
        make_ast_ty("Array", vec!["Str"]), // Array@Ptr
    ] {
        mono_ty(&ty, &Default::default(), &poly_pgm, &mut mono_pgm);
    }

    let main = poly_pgm
        .top
        .get(main)
        .unwrap_or_else(|| panic!("Main function `{}` not defined", main));
    mono_top_fn(main, &[], &poly_pgm, &mut mono_pgm);

    let mono_pgm = graph_to_pgm(mono_pgm);

    mono_pgm
        .into_iter()
        .map(|decl| ast::L {
            loc: ast::Loc::dummy(),
            node: decl,
        })
        .collect()
}

fn make_ast_ty(con: &'static str, args: Vec<&'static str>) -> ast::Type {
    ast::Type::Named(ast::NamedType {
        name: SmolStr::new_static(con),
        args: args
            .into_iter()
            .map(|arg| ast::L {
                loc: ast::Loc::dummy(),
                node: (
                    None,
                    ast::L {
                        loc: ast::Loc::dummy(),
                        node: ast::Type::Named(ast::NamedType {
                            name: SmolStr::new_static(arg),
                            args: vec![],
                        }),
                    },
                ),
            })
            .collect(),
    })
}

fn mono_top_fn(
    fun_decl: &ast::FunDecl,
    ty_args: &[ast::Type],
    poly_pgm: &PgmGraph,
    mono_pgm: &mut PgmGraph,
) -> Id {
    assert_eq!(fun_decl.sig.type_params.len(), ty_args.len());

    let mono_fn_id = mono_id(&fun_decl.name.node, ty_args);

    // Check if we've already monomorphised this function.
    if mono_pgm.top.contains_key(&mono_fn_id) {
        return mono_fn_id;
    }

    // Add current function to mono_pgm without a body to avoid looping.
    let ty_map: Map<Id, ast::Type> = fun_decl
        .sig
        .type_params
        .iter()
        .map(|ty_param| ty_param.id.node.clone())
        .zip(ty_args.iter().cloned())
        .collect();

    let params: Vec<(Id, ast::L<ast::Type>)> = fun_decl
        .sig
        .params
        .iter()
        .map(|(param_name, param_ty)| {
            (
                param_name.clone(),
                mono_l_ty(param_ty, &ty_map, poly_pgm, mono_pgm),
            )
        })
        .collect();

    let return_ty: Option<ast::L<ast::Type>> =
        mono_opt_l_ty(&fun_decl.sig.return_ty, &ty_map, poly_pgm, mono_pgm);

    mono_pgm.top.insert(
        mono_fn_id.clone(),
        ast::FunDecl {
            name: fun_decl.name.set_node(mono_fn_id.clone()),
            sig: ast::FunSig {
                type_params: vec![],
                self_: fun_decl.sig.self_,
                params,
                return_ty,
                exceptions: None,
            },
            body: None,
        },
    );

    // Monomorphise function body.
    let body = match &fun_decl.body {
        Some(body) => body,
        None => return mono_fn_id,
    };

    let mono_body = mono_lstmts(body, &ty_map, poly_pgm, mono_pgm);

    mono_pgm.top.get_mut(&mono_fn_id).unwrap().body = Some(mono_body);

    mono_fn_id
}

fn mono_stmt(
    stmt: &ast::Stmt,
    ty_map: &Map<Id, ast::Type>,
    poly_pgm: &PgmGraph,
    mono_pgm: &mut PgmGraph,
) -> ast::Stmt {
    match stmt {
        ast::Stmt::Break => ast::Stmt::Break,

        ast::Stmt::Continue => ast::Stmt::Continue,

        ast::Stmt::Let(ast::LetStmt { lhs, ty, rhs }) => ast::Stmt::Let(ast::LetStmt {
<<<<<<< HEAD
            lhs: lhs.map_as_ref(|lhs| mono_pat(lhs, ty_map, poly_pgm, mono_pgm)),
            ty: mono_opt_l_ty(ty, ty_map, poly_pgm, mono_pgm),
            rhs: rhs.map_as_ref(|expr| mono_expr(expr, ty_map, poly_pgm, mono_pgm)),
=======
            lhs: mono_l_pat(lhs, ty_map, poly_pgm, mono_pgm),
            ty: mono_opt_l_ty(ty, ty_map, poly_pgm, mono_pgm),
            rhs: mono_l_expr(rhs, ty_map, poly_pgm, mono_pgm),
>>>>>>> 140c4c28
        }),

        ast::Stmt::Assign(ast::AssignStmt { lhs, rhs, op }) => ast::Stmt::Assign(ast::AssignStmt {
            lhs: mono_l_expr(lhs, ty_map, poly_pgm, mono_pgm),
            rhs: mono_l_expr(rhs, ty_map, poly_pgm, mono_pgm),
            op: *op,
        }),

        ast::Stmt::Expr(expr) => ast::Stmt::Expr(mono_l_expr(expr, ty_map, poly_pgm, mono_pgm)),

        ast::Stmt::For(ast::ForStmt {
            var,
            ty,
            expr,
            expr_ty,
            body,
        }) => {
            // Interpreter will call `next` on `expr`, monomorphise the `next` member.
            let mono_expr_ty = mono_ty(
                &ty_to_ast(expr_ty.as_ref().unwrap(), ty_map),
                ty_map,
                poly_pgm,
                mono_pgm,
            );

            mono_method(
                expr_ty.as_ref().unwrap(),
                &SmolStr::new_static("next"),
                // `next` doesn't throw, pass empty row.
                &[Ty::Anonymous {
                    labels: Default::default(),
                    extension: None,
                    kind: RecordOrVariant::Record,
                    is_row: true,
                }],
                ty_map,
                poly_pgm,
                mono_pgm,
            );

            ast::Stmt::For(ast::ForStmt {
                var: var.clone(),
                ty: ty
                    .as_ref()
                    .map(|ty| mono_ty(ty, ty_map, poly_pgm, mono_pgm)),
                expr: expr.map_as_ref(|expr| mono_expr(expr, ty_map, poly_pgm, mono_pgm)),
                expr_ty: Some(mono_ast_ty_to_ty(&mono_expr_ty)),
                body: mono_lstmts(body, ty_map, poly_pgm, mono_pgm),
            })
        }

        ast::Stmt::While(ast::WhileStmt { cond, body }) => ast::Stmt::While(ast::WhileStmt {
            cond: mono_l_expr(cond, ty_map, poly_pgm, mono_pgm),
            body: mono_lstmts(body, ty_map, poly_pgm, mono_pgm),
        }),
    }
}

fn mono_expr(
    expr: &ast::Expr,
    ty_map: &Map<Id, ast::Type>,
    poly_pgm: &PgmGraph,
    mono_pgm: &mut PgmGraph,
) -> ast::Expr {
    match expr {
        ast::Expr::Var(ast::VarExpr { id: var, ty_args }) => {
            let poly_decl = match poly_pgm.top.get(var) {
                Some(poly_decl) => poly_decl,
                None => {
                    // Local variable, cannot be polymorphic.
                    assert!(ty_args.is_empty());
                    return ast::Expr::Var(ast::VarExpr {
                        id: var.clone(),
                        ty_args: vec![],
                    });
                }
            };

            let mono_decl_id = mono_top_fn(
                poly_decl,
                &ty_args
                    .iter()
                    .map(|ty| ty_to_ast(ty, ty_map))
                    .collect::<Vec<_>>(),
                poly_pgm,
                mono_pgm,
            );

            ast::Expr::Var(ast::VarExpr {
                id: mono_decl_id,
                ty_args: vec![],
            })
        }

        ast::Expr::Constr(ast::ConstrExpr { id, ty_args }) => {
            let poly_ty_decl = match poly_pgm.ty.get(id) {
                None => panic!("Unknown constructor {}", id),
                Some(ty_decl) => ty_decl,
            };

            let mono_ty_id = mono_ty_decl(
                poly_ty_decl,
                &ty_args
                    .iter()
                    .map(|ty| ty_to_ast(ty, ty_map))
                    .collect::<Vec<_>>(),
                poly_pgm,
                mono_pgm,
            );

            ast::Expr::Constr(ast::ConstrExpr {
                id: mono_ty_id,
                ty_args: vec![],
            })
        }

        ast::Expr::FieldSelect(ast::FieldSelectExpr { object, field }) => {
            // TODO: When the field is a method we should monomorphise here it to add it to the mono pgm.
            ast::Expr::FieldSelect(ast::FieldSelectExpr {
                object: mono_bl_expr(object, ty_map, poly_pgm, mono_pgm),
                field: field.clone(),
            })
        }

        ast::Expr::MethodSelect(ast::MethodSelectExpr {
            object,
            object_ty,
            method,
            ty_args,
        }) => {
            let (mono_method_id, mono_object_ty) = mono_method(
                object_ty.as_ref().unwrap(),
                method,
                ty_args,
                ty_map,
                poly_pgm,
                mono_pgm,
            );
            let mono_object = mono_bl_expr(object, ty_map, poly_pgm, mono_pgm);
            ast::Expr::MethodSelect(ast::MethodSelectExpr {
                object: mono_object,
                object_ty: Some(mono_ast_ty_to_ty(&mono_object_ty)),
                method: mono_method_id,
                ty_args: vec![],
            })
        }

        ast::Expr::ConstrSelect(ast::ConstrSelectExpr {
            ty,
            constr,
            ty_args,
        }) => {
            let poly_ty_decl = poly_pgm.ty.get(ty).unwrap();
            let mono_ty_id = mono_ty_decl(
                poly_ty_decl,
                &ty_args
                    .iter()
                    .map(|ty| ty_to_ast(ty, ty_map))
                    .collect::<Vec<_>>(),
                poly_pgm,
                mono_pgm,
            );
            ast::Expr::ConstrSelect(ast::ConstrSelectExpr {
                ty: mono_ty_id,
                constr: constr.clone(),
                ty_args: vec![],
            })
        }

        ast::Expr::AssocFnSelect(ast::AssocFnSelectExpr {
            ty,
            member,
            ty_args,
        }) => {
            let ty_decl = poly_pgm.ty.get(ty).unwrap();
            let ty_num_type_params = ty_decl.type_params.len();

            let mono_ty_args: Vec<ast::Type> = ty_args
                .iter()
                .map(|ty_arg| mono_ty(&ty_to_ast(ty_arg, ty_map), ty_map, poly_pgm, mono_pgm))
                .collect();

            let mono_ty_id = mono_ty_decl(
                ty_decl,
                &mono_ty_args[0..ty_num_type_params],
                poly_pgm,
                mono_pgm,
            );

            let fun_decl = poly_pgm.associated.get(ty).unwrap().get(member).unwrap();

            let assoc_fn_ty_map: Map<Id, ast::Type> = ty_decl
                .type_params
                .iter()
                .cloned()
                .zip(mono_ty_args.iter().cloned())
                .collect();

            let mono_fun_id = mono_assoc_fn(
                &mono_ty_id,
                fun_decl,
                &assoc_fn_ty_map,
                &mono_ty_args[ty_num_type_params..],
                poly_pgm,
                mono_pgm,
            );

            ast::Expr::AssocFnSelect(ast::AssocFnSelectExpr {
                ty: mono_ty_id,
                member: mono_fun_id,
                ty_args: vec![],
            })
        }

        ast::Expr::Int(int @ ast::IntExpr { suffix, .. }) => {
            let ty_decl_id = match suffix.unwrap() {
                ast::IntKind::I8 => "I8",
                ast::IntKind::U8 => "U8",
                ast::IntKind::I32 => "I32",
                ast::IntKind::U32 => "U32",
            };
            let ty_decl = poly_pgm.ty.get(ty_decl_id).unwrap();
            mono_ty_decl(ty_decl, &[], poly_pgm, mono_pgm);
            ast::Expr::Int(int.clone())
        }

        ast::Expr::Char(char) => {
            let ty_decl = poly_pgm.ty.get("Char").unwrap();
            mono_ty_decl(ty_decl, &[], poly_pgm, mono_pgm);
            ast::Expr::Char(*char)
        }

        ast::Expr::Self_ => ast::Expr::Self_,

        ast::Expr::Call(ast::CallExpr { fun, args }) => ast::Expr::Call(ast::CallExpr {
            fun: mono_bl_expr(fun, ty_map, poly_pgm, mono_pgm),
            args: args
                .iter()
                .map(|ast::CallArg { name, expr }| ast::CallArg {
                    name: name.clone(),
                    expr: mono_l_expr(expr, ty_map, poly_pgm, mono_pgm),
                })
                .collect(),
        }),

        ast::Expr::Range(ast::RangeExpr {
            from,
            to,
            inclusive,
        }) => ast::Expr::Range(ast::RangeExpr {
            from: mono_bl_expr(from, ty_map, poly_pgm, mono_pgm),
            to: mono_bl_expr(to, ty_map, poly_pgm, mono_pgm),
            inclusive: *inclusive,
        }),

        ast::Expr::String(parts) => ast::Expr::String(
            parts
                .iter()
                .map(|part| match part {
                    StringPart::Str(str) => StringPart::Str(str.clone()),
                    StringPart::Expr(expr) => {
                        StringPart::Expr(mono_l_expr(expr, ty_map, poly_pgm, mono_pgm))
                    }
                })
                .collect(),
        ),

        ast::Expr::BinOp(ast::BinOpExpr { left, right, op }) => ast::Expr::BinOp(ast::BinOpExpr {
            left: mono_bl_expr(left, ty_map, poly_pgm, mono_pgm),
            right: mono_bl_expr(right, ty_map, poly_pgm, mono_pgm),
            op: *op,
        }),

        ast::Expr::UnOp(ast::UnOpExpr { op, expr }) => ast::Expr::UnOp(ast::UnOpExpr {
            op: op.clone(),
            expr: mono_bl_expr(expr, ty_map, poly_pgm, mono_pgm),
        }),

        ast::Expr::Record(fields) => ast::Expr::Record(
            fields
                .iter()
                .map(|named_field| {
                    named_field.map_as_ref(|field| mono_l_expr(field, ty_map, poly_pgm, mono_pgm))
                })
                .collect(),
        ),

        ast::Expr::Variant(ast::VariantExpr { id, args }) => ast::Expr::Variant(ast::VariantExpr {
            id: id.clone(),
            args: args
                .iter()
                .map(|arg| arg.map_as_ref(|arg| mono_l_expr(arg, ty_map, poly_pgm, mono_pgm)))
                .collect(),
        }),

        ast::Expr::Return(expr) => {
            ast::Expr::Return(mono_bl_expr(expr, ty_map, poly_pgm, mono_pgm))
        }

        ast::Expr::Match(ast::MatchExpr { scrutinee, alts }) => ast::Expr::Match(ast::MatchExpr {
            scrutinee: mono_bl_expr(scrutinee, ty_map, poly_pgm, mono_pgm),
            alts: alts
                .iter()
                .map(
                    |ast::Alt {
                         pattern,
                         guard,
                         rhs,
                     }| ast::Alt {
                        pattern: mono_l_pat(pattern, ty_map, poly_pgm, mono_pgm),
                        guard: guard
                            .as_ref()
                            .map(|expr| mono_l_expr(expr, ty_map, poly_pgm, mono_pgm)),
                        rhs: mono_lstmts(rhs, ty_map, poly_pgm, mono_pgm),
                    },
                )
                .collect(),
        }),

        ast::Expr::If(ast::IfExpr {
            branches,
            else_branch,
        }) => ast::Expr::If(ast::IfExpr {
            branches: branches
                .iter()
                .map(|(expr, stmts)| {
                    (
                        mono_l_expr(expr, ty_map, poly_pgm, mono_pgm),
                        mono_lstmts(stmts, ty_map, poly_pgm, mono_pgm),
                    )
                })
                .collect(),
            else_branch: else_branch
                .as_ref()
                .map(|stmts| mono_lstmts(stmts, ty_map, poly_pgm, mono_pgm)),
        }),

        ast::Expr::Fn(ast::FnExpr { sig, body, idx }) => {
            assert!(sig.type_params.is_empty());
            assert!(!sig.self_);
            assert_eq!(*idx, 0);
            ast::Expr::Fn(ast::FnExpr {
                sig: ast::FunSig {
                    type_params: vec![],
                    self_: false,
                    params: sig
                        .params
                        .iter()
                        .map(|(arg, ty)| (arg.clone(), mono_l_ty(ty, ty_map, poly_pgm, mono_pgm)))
                        .collect(),
                    return_ty: mono_opt_l_ty(&sig.return_ty, ty_map, poly_pgm, mono_pgm),
                    exceptions: mono_opt_l_ty(&sig.exceptions, ty_map, poly_pgm, mono_pgm),
                },
                body: mono_lstmts(body, ty_map, poly_pgm, mono_pgm),
                idx: 0,
            })
        }
    }
}

fn mono_method(
    poly_receiver_ty: &Ty,
    method: &Id,
    method_ty_args: &[Ty],
    ty_map: &Map<Id, ast::Type>,
    poly_pgm: &PgmGraph,
    mono_pgm: &mut PgmGraph,
) -> (Id, ast::Type) {
    let poly_object_ty = ty_to_ast(poly_receiver_ty, ty_map);

    let mono_object_ty = mono_ty(&poly_object_ty, ty_map, poly_pgm, mono_pgm);

    let mono_receiver_ty_id = match &mono_object_ty {
        ast::Type::Named(ast::NamedType { name, args }) => {
            assert!(args.is_empty());
            name
        }

        ast::Type::Var(_) => panic!(),

        ast::Type::Record { .. } | ast::Type::Variant { .. } | ast::Type::Fn(_) => {
            // syntactically invalid, can't happen
            panic!()
        }
    };

    match &poly_object_ty {
        ast::Type::Named(ast::NamedType { name, args }) => {
            let ty_con = poly_pgm.ty.get(name).unwrap();
            assert_eq!(ty_con.type_params.len(), args.len());

            let fun = poly_pgm.associated.get(name).unwrap().get(method).unwrap();

            let mut assoc_fn_ty_map = ty_map.clone();
            for (ty_param, ty_arg) in ty_con.type_params.iter().zip(args.iter()) {
                assoc_fn_ty_map.insert(ty_param.clone(), ty_arg.node.1.node.clone());
            }

            let mono_ty_args: Vec<ast::Type> = method_ty_args
                .iter()
                .map(|ty_arg| {
                    mono_ty(
                        &ty_to_ast(ty_arg, ty_map),
                        &assoc_fn_ty_map,
                        poly_pgm,
                        mono_pgm,
                    )
                })
                .collect();

            (
                mono_assoc_fn(
                    mono_receiver_ty_id,
                    fun,
                    &assoc_fn_ty_map,
                    &mono_ty_args,
                    poly_pgm,
                    mono_pgm,
                ),
                mono_object_ty,
            )
        }
        ast::Type::Var(_) => panic!(),
        ast::Type::Record { .. } => panic!(),
        ast::Type::Variant { .. } => panic!(),
        ast::Type::Fn(_) => panic!(),
    }
}

fn mono_lstmts(
    lstmts: &[ast::L<ast::Stmt>],
    ty_map: &Map<Id, ast::Type>,
    poly_pgm: &PgmGraph,
    mono_pgm: &mut PgmGraph,
) -> Vec<ast::L<ast::Stmt>> {
    lstmts
        .iter()
        .map(|lstmt| lstmt.map_as_ref(|stmt| mono_stmt(stmt, ty_map, poly_pgm, mono_pgm)))
        .collect()
}

fn mono_bl_expr(
    expr: &ast::L<ast::Expr>,
    ty_map: &Map<Id, ast::Type>,
    poly_pgm: &PgmGraph,
    mono_pgm: &mut PgmGraph,
) -> Box<ast::L<ast::Expr>> {
    Box::new(expr.map_as_ref(|expr| mono_expr(expr, ty_map, poly_pgm, mono_pgm)))
}

fn mono_l_expr(
    expr: &ast::L<ast::Expr>,
    ty_map: &Map<Id, ast::Type>,
    poly_pgm: &PgmGraph,
    mono_pgm: &mut PgmGraph,
) -> ast::L<ast::Expr> {
    expr.map_as_ref(|expr| mono_expr(expr, ty_map, poly_pgm, mono_pgm))
}

fn mono_pat(
    pat: &ast::Pat,
    ty_map: &Map<Id, ast::Type>,
    poly_pgm: &PgmGraph,
    mono_pgm: &mut PgmGraph,
) -> ast::Pat {
    match pat {
        // TODO: Can `Var` be a constructor like `Vec`?
        ast::Pat::Var(_)
        | ast::Pat::Ignore
        | ast::Pat::Str(_)
        | ast::Pat::Char(_)
        | ast::Pat::StrPfx(_, _) => pat.clone(),

        ast::Pat::Or(pat1, pat2) => ast::Pat::Or(
            mono_bl_pat(pat1, ty_map, poly_pgm, mono_pgm),
            mono_bl_pat(pat2, ty_map, poly_pgm, mono_pgm),
        ),

        ast::Pat::Constr(ast::ConstrPattern {
            constr: ast::Constructor { type_, constr },
            fields,
            ty_args,
        }) => {
            let ty_decl = poly_pgm.ty.get(type_).unwrap();

            let mono_ty_args: Vec<ast::Type> = ty_args
                .iter()
                .map(|ty_arg| mono_ty(&ty_to_ast(ty_arg, ty_map), ty_map, poly_pgm, mono_pgm))
                .collect();

            let mono_ty_id = mono_ty_decl(
                ty_decl,
                &mono_ty_args[0..ty_decl.type_params.len()],
                poly_pgm,
                mono_pgm,
            );

            let mono_fields = fields
                .iter()
                .map(|field| mono_named_l_pat(field, ty_map, poly_pgm, mono_pgm))
                .collect();

            ast::Pat::Constr(ast::ConstrPattern {
                constr: ast::Constructor {
                    type_: mono_ty_id,
                    constr: constr.clone(),
                },
                fields: mono_fields,
                ty_args: vec![],
            })
        }

        ast::Pat::Record(fields) => ast::Pat::Record(
            fields
                .iter()
                .map(|named_pat| mono_named_l_pat(named_pat, ty_map, poly_pgm, mono_pgm))
                .collect(),
        ),

        ast::Pat::Variant(ast::VariantPattern { constr, fields }) => {
            ast::Pat::Variant(ast::VariantPattern {
                constr: constr.clone(),
                fields: fields
                    .iter()
                    .map(|ast::Named { name, node }| ast::Named {
                        name: name.clone(),
                        node: mono_l_pat(node, ty_map, poly_pgm, mono_pgm),
                    })
                    .collect(),
            })
        }
    }
}

fn mono_l_pat(
    pat: &ast::L<ast::Pat>,
    ty_map: &Map<Id, ast::Type>,
    poly_pgm: &PgmGraph,
    mono_pgm: &mut PgmGraph,
) -> ast::L<ast::Pat> {
    pat.map_as_ref(|pat| mono_pat(pat, ty_map, poly_pgm, mono_pgm))
}

fn mono_bl_pat(
    pat: &ast::L<ast::Pat>,
    ty_map: &Map<Id, ast::Type>,
    poly_pgm: &PgmGraph,
    mono_pgm: &mut PgmGraph,
) -> Box<ast::L<ast::Pat>> {
    Box::new(mono_l_pat(pat, ty_map, poly_pgm, mono_pgm))
}

fn mono_named_l_pat(
    pat: &ast::Named<ast::L<ast::Pat>>,
    ty_map: &Map<Id, ast::Type>,
    poly_pgm: &PgmGraph,
    mono_pgm: &mut PgmGraph,
) -> ast::Named<ast::L<ast::Pat>> {
    pat.map_as_ref(|pat| mono_l_pat(pat, ty_map, poly_pgm, mono_pgm))
}

/// Monomorphise an associated function or method.
///
/// `ty_map` maps type parameters of the type to mono types.
///
/// `ty_args` should not include the type's arguments, it should only have the function's type
/// arguments.
fn mono_assoc_fn(
    mono_ty_id: &Id,
    fun_decl: &ast::FunDecl,
    ty_map: &Map<Id, ast::Type>,
    ty_args: &[ast::Type],
    poly_pgm: &PgmGraph,
    mono_pgm: &mut PgmGraph,
) -> Id {
    let mono_fn_id = mono_id(&fun_decl.name.node, ty_args);

    if mono_pgm
        .associated
        .entry(mono_ty_id.clone())
        .or_default()
        .contains_key(&mono_fn_id)
    {
        return mono_fn_id;
    }

    let mut ty_map = ty_map.clone();
    let fun_ty_params = &fun_decl.sig.type_params[fun_decl.sig.type_params.len() - ty_args.len()..];
    for (ty_param, mono_ty) in fun_ty_params
        .iter()
        .map(|ty_param| ty_param.id.node.clone())
        .zip(ty_args.iter().cloned())
    {
        ty_map.insert(ty_param, mono_ty);
    }

    if fun_decl.sig.self_ {
        ty_map.insert(
            SmolStr::new("self"),
            ast::Type::Named(ast::NamedType {
                name: mono_ty_id.clone(),
                args: vec![],
            }),
        );
    }

    let params: Vec<(Id, ast::L<ast::Type>)> = fun_decl
        .sig
        .params
        .iter()
        .map(|(param_name, param_ty)| {
            (
                param_name.clone(),
                mono_l_ty(param_ty, &ty_map, poly_pgm, mono_pgm),
            )
        })
        .collect();

    let return_ty: Option<ast::L<ast::Type>> =
        mono_opt_l_ty(&fun_decl.sig.return_ty, &ty_map, poly_pgm, mono_pgm);

    mono_pgm
        .associated
        .entry(mono_ty_id.clone())
        .or_default() // TODO: replace this with panic if the entry is not there
        .insert(
            mono_fn_id.clone(),
            ast::FunDecl {
                name: fun_decl.name.set_node(mono_fn_id.clone()),
                sig: ast::FunSig {
                    type_params: vec![],
                    self_: fun_decl.sig.self_,
                    params,
                    return_ty,
                    exceptions: None,
                },
                body: None,
            },
        );

    // Monomorphise function body.
    let body = match &fun_decl.body {
        Some(body) => body,
        None => return mono_fn_id,
    };

    let mono_body = mono_lstmts(body, &ty_map, poly_pgm, mono_pgm);

    mono_pgm
        .associated
        .entry(mono_ty_id.clone())
        .or_default()
        .get_mut(&mono_fn_id)
        .unwrap()
        .body = Some(mono_body);

    mono_fn_id
}

fn mono_ty_decl(
    ty_decl: &ast::TypeDecl,
    args: &[ast::Type],
    poly_pgm: &PgmGraph,
    mono_pgm: &mut PgmGraph,
) -> Id {
    assert_eq!(ty_decl.type_params.len(), args.len());

    let mono_ty_id = mono_id(&ty_decl.name, args);

    // Check if we've already monomorphised this type.
    if mono_pgm.ty.contains_key(&mono_ty_id) {
        return mono_ty_id;
    }

    // Add current type to mono_pgm without a RHS to avoid looping.
    mono_pgm.ty.insert(
        mono_ty_id.clone(),
        ast::TypeDecl {
            name: mono_ty_id.clone(),
            type_params: vec![],
            rhs: None,
        },
    );

    // Maps type parameters of the type to type arguments.
    let ty_map: Map<Id, ast::Type> = ty_decl
        .type_params
        .iter()
        .cloned()
        .zip(args.iter().cloned())
        .collect();

    let rhs = ty_decl.rhs.as_ref().map(|rhs| match rhs {
        ast::TypeDeclRhs::Sum(constrs) => ast::TypeDeclRhs::Sum(
            constrs
                .iter()
                .map(|constr| mono_constr(constr, &ty_map, poly_pgm, mono_pgm))
                .collect(),
        ),

        ast::TypeDeclRhs::Product(fields) => {
            ast::TypeDeclRhs::Product(mono_fields(fields, &ty_map, poly_pgm, mono_pgm))
        }
    });

    mono_pgm.ty.get_mut(&mono_ty_id).unwrap().rhs = rhs;

    mono_ty_id
}

fn mono_constr(
    constr: &ast::ConstructorDecl,
    ty_map: &Map<Id, ast::Type>,
    poly_pgm: &PgmGraph,
    mono_pgm: &mut PgmGraph,
) -> ast::ConstructorDecl {
    ast::ConstructorDecl {
        name: constr.name.clone(),
        fields: mono_fields(&constr.fields, ty_map, poly_pgm, mono_pgm),
    }
}

fn mono_fields(
    fields: &ast::ConstructorFields,
    ty_map: &Map<Id, ast::Type>,
    poly_pgm: &PgmGraph,
    mono_pgm: &mut PgmGraph,
) -> ast::ConstructorFields {
    match fields {
        ast::ConstructorFields::Empty => ast::ConstructorFields::Empty,

        ast::ConstructorFields::Named(fields) => ast::ConstructorFields::Named(
            fields
                .iter()
                .map(|(name, ty)| (name.clone(), mono_ty(ty, ty_map, poly_pgm, mono_pgm)))
                .collect(),
        ),

        ast::ConstructorFields::Unnamed(fields) => ast::ConstructorFields::Unnamed(
            fields
                .iter()
                .map(|ty| mono_ty(ty, ty_map, poly_pgm, mono_pgm))
                .collect(),
        ),
    }
}

fn mono_ty(
    ty: &ast::Type,
    ty_map: &Map<Id, ast::Type>,
    poly_pgm: &PgmGraph,
    mono_pgm: &mut PgmGraph,
) -> ast::Type {
    match ty {
        ast::Type::Named(ast::NamedType { name, args }) => {
            if let Some(mono_ty) = ty_map.get(name) {
                // Type is a monomorphised type varible. Since type variables kind `*` args should
                // be empty. (kinds are checked by the type checker)
                assert!(args.is_empty());
                return mono_ty.clone();
            }

            let args: Vec<ast::L<(Option<Id>, ast::L<ast::Type>)>> = args
                .iter()
                .map(|name_arg| {
                    name_arg.map_as_ref(|(name, arg)| {
                        (
                            name.clone(),
                            arg.map_as_ref(|arg| mono_ty(arg, ty_map, poly_pgm, mono_pgm)),
                        )
                    })
                })
                .collect();

            let ty_decl = poly_pgm
                .ty
                .get(name)
                .unwrap_or_else(|| panic!("Unbound type {}", name));

            let mono_args: Vec<ast::Type> = args
                .iter()
                .filter_map(|ty| match ty.node.0 {
                    Some(_) => {
                        // Skip associated types: we ignore them during trait search, and methods have
                        // access to their associated types.
                        None
                    }
                    None => Some(ty.node.1.node.clone()),
                })
                .collect();

            let mono_ty_decl = mono_ty_decl(ty_decl, &mono_args, poly_pgm, mono_pgm);

            ast::Type::Named(ast::NamedType {
                name: mono_ty_decl,
                args: vec![],
            })
        }

        ast::Type::Var(var) => ty_map
            .get(var)
            .unwrap_or_else(|| panic!("Unbound type variable {}", var))
            .clone(),

        ast::Type::Record { fields, extension } => {
            let mut names: Set<&Id> = Default::default();
            for field in fields {
                if let Some(name) = &field.name {
                    let new = names.insert(name);
                    if !new {
                        panic!("Record has duplicate fields: {:?}", fields);
                    }
                }
            }

            let mut fields: Vec<ast::Named<ast::Type>> = fields
                .iter()
                .map(|named_ty| named_ty.map_as_ref(|ty| mono_ty(ty, ty_map, poly_pgm, mono_pgm)))
                .collect();

            if let Some(extension) = extension {
                match ty_map.get(extension) {
                    Some(ast::Type::Record {
                        fields: extra_fields,
                        extension,
                    }) => {
                        assert!(extension.is_none());
                        fields.extend(extra_fields.iter().cloned());
                    }
                    other => panic!("Record extension is not a record: {:?}", other),
                }
            }

            ast::Type::Record {
                fields,
                extension: None,
            }
        }

        ast::Type::Variant { alts, extension } => {
            let mut cons: Set<&Id> = Default::default();
            for ast::VariantAlt { con, .. } in alts {
                let new = cons.insert(con);
                if !new {
                    panic!("Variant has duplicate constructors: {:?}", alts);
                }
            }

            let mut alts: Vec<ast::VariantAlt> = alts
                .iter()
                .map(|ast::VariantAlt { con, fields }| ast::VariantAlt {
                    con: con.clone(),
                    fields: fields
                        .iter()
                        .map(|ast::Named { name, node }| ast::Named {
                            name: name.clone(),
                            node: mono_ty(node, ty_map, poly_pgm, mono_pgm),
                        })
                        .collect(),
                })
                .collect();

            if let Some(extension) = extension {
                match ty_map.get(extension) {
                    Some(ast::Type::Variant {
                        alts: extra_alts,
                        extension,
                    }) => {
                        assert!(extension.is_none());
                        alts.extend(extra_alts.iter().cloned());
                    }
                    other => panic!("Variant extension is not a variant: {:?}", other),
                }
            }

            ast::Type::Variant {
                alts,
                extension: None,
            }
        }

        ast::Type::Fn(ast::FnType {
            args,
            ret,
            exceptions: _,
        }) => ast::Type::Fn(ast::FnType {
            args: args
                .iter()
                .map(|arg| arg.map_as_ref(|ty| mono_ty(ty, ty_map, poly_pgm, mono_pgm)))
                .collect(),
            ret: ret.as_ref().map(|ret| {
                ret.map_as_ref(|ret| Box::new(mono_ty(ret, ty_map, poly_pgm, mono_pgm)))
            }),
            exceptions: None,
        }),
    }
}

fn mono_l_ty(
    ty: &ast::L<ast::Type>,
    ty_map: &Map<Id, ast::Type>,
    poly_pgm: &PgmGraph,
    mono_pgm: &mut PgmGraph,
) -> ast::L<ast::Type> {
    ty.map_as_ref(|ty| mono_ty(ty, ty_map, poly_pgm, mono_pgm))
}

fn mono_opt_l_ty(
    ty: &Option<ast::L<ast::Type>>,
    ty_map: &Map<Id, ast::Type>,
    poly_pgm: &PgmGraph,
    mono_pgm: &mut PgmGraph,
) -> Option<ast::L<ast::Type>> {
    ty.as_ref()
        .map(|ty| mono_l_ty(ty, ty_map, poly_pgm, mono_pgm))
}

fn ty_name(ty: &ast::Type) -> &str {
    match ty {
        ast::Type::Named(ast::NamedType { name, args }) => match name.as_str() {
            "I8" | "U8" | "I32" | "U32" => {
                assert!(args.is_empty());
                name
            }
            _ => "Ptr",
        },
        ast::Type::Var(_) => "Ptr",
        ast::Type::Record { .. } | ast::Type::Variant { .. } => "Ptr",
        ast::Type::Fn(_) => "Ptr",
    }
}

fn mono_id(name: &Id, tys: &[ast::Type]) -> Id {
    let mut mono_name = String::new();
    mono_name.push_str(name);
    for ty in tys {
        mono_name.push('@');
        mono_name.push_str(ty_name(ty));
    }
    SmolStr::new(mono_name)
}

// `ty_map` maps type constructors and varibles to mono types.
//
// Single map for both constructor and variables as variables can shadow constructors.
fn ty_to_ast(ty: &Ty, ty_map: &Map<Id, ast::Type>) -> ast::Type {
    match ty {
        Ty::Con(con) => ty_map.get(con).cloned().unwrap_or_else(|| {
            ast::Type::Named(ast::NamedType {
                name: con.clone(),
                args: vec![],
            })
        }),

        Ty::Var(var) => {
            // Ambiguous type, monomorphise as unit.
            match var.kind() {
                Kind::Star | Kind::Row(RecordOrVariant::Record) => ast::Type::Record {
                    fields: vec![],
                    extension: None,
                },
                Kind::Row(RecordOrVariant::Variant) => ast::Type::Variant {
                    alts: vec![],
                    extension: None,
                },
            }
        }

        Ty::App(con, args) => {
            assert!(!ty_map.contains_key(con));
            ast::Type::Named(ast::NamedType {
                name: con.clone(),
                args: match args {
                    TyArgs::Positional(args) => args
                        .iter()
                        .map(|ty| ast::L {
                            loc: ast::Loc::dummy(),
                            node: (
                                None,
                                ast::L {
                                    loc: ast::Loc::dummy(),
                                    node: ty_to_ast(ty, ty_map),
                                },
                            ),
                        })
                        .collect(),
                    TyArgs::Named(args) => args
                        .iter()
                        .map(|(name, ty)| ast::L {
                            loc: ast::Loc::dummy(),
                            node: (
                                Some(name.clone()),
                                ast::L {
                                    loc: ast::Loc::dummy(),
                                    node: ty_to_ast(ty, ty_map),
                                },
                            ),
                        })
                        .collect(),
                },
            })
        }

        Ty::Anonymous {
            labels,
            extension: _,
            kind,
            is_row: _,
        } => {
            // TODO: Extension should be `None` or ambiguous.
            // assert!(extension.is_none(), "{:?}", extension);
            match kind {
                RecordOrVariant::Record => ast::Type::Record {
                    fields: labels
                        .iter()
                        .map(|(label_id, label_ty)| ast::Named {
                            name: Some(label_id.clone()),
                            node: ty_to_ast(label_ty, ty_map),
                        })
                        .collect(),
                    extension: None,
                },

                RecordOrVariant::Variant => {
                    // TODO FIXME: We can't distinguish a variant with a record field from a variant
                    // with multiple fields.
                    ast::Type::Variant {
                        alts: labels
                            .iter()
                            .map(|(con_label, con_fields)| ast::VariantAlt {
                                con: con_label.clone(),
                                fields: match ty_to_ast(con_fields, ty_map) {
                                    ast::Type::Record {
                                        fields,
                                        extension: _,
                                    } => fields,
                                    _ => panic!(),
                                },
                            })
                            .collect(),
                        extension: None,
                    }
                }
            }
        }

        /*
        Ty::Record { fields, extension } => {
            assert!(extension.is_none(), "{:?}", extension);
            ast::Type::Record {
                fields: fields
                    .iter()
                    .map(|(field_id, field_ty)| ast::Named {
                        name: Some(field_id.clone()),
                        node: ty_to_ast(field_ty, ty_map),
                    })
                    .collect(),
                extension: None,
            }
        }

        Ty::Variant { cons, extension } => {
            assert!(extension.is_none(), "{:?}", extension);
            ast::Type::Variant {
                alts: cons
                    .iter()
                    .map(|(con, args)| ast::VariantAlt {
                        con: con.clone(),
                        fields: args
                            .iter()
                            .map(|arg| ast::Named {
                                name: None,
                                node: ty_to_ast(arg, ty_map),
                            })
                            .collect(),
                    })
                    .collect(),
                extension: None,
            }
        }
        */
        Ty::QVar(_var) => panic!(),

        Ty::Fun { .. } => todo!(),

        Ty::AssocTySelect { ty: _, assoc_ty: _ } => todo!(),
    }
}

fn mono_ast_ty_to_ty(mono_ast_ty: &ast::Type) -> Ty {
    match mono_ast_ty {
        ast::Type::Named(ast::NamedType { name, args }) => {
            assert!(args.is_empty());
            Ty::Con(name.clone())
        }
        ast::Type::Var(_) => todo!(),
        ast::Type::Record { .. } => todo!(),
        ast::Type::Variant { .. } => todo!(),
        ast::Type::Fn(_) => todo!(),
    }
}<|MERGE_RESOLUTION|>--- conflicted
+++ resolved
@@ -301,15 +301,9 @@
         ast::Stmt::Continue => ast::Stmt::Continue,
 
         ast::Stmt::Let(ast::LetStmt { lhs, ty, rhs }) => ast::Stmt::Let(ast::LetStmt {
-<<<<<<< HEAD
-            lhs: lhs.map_as_ref(|lhs| mono_pat(lhs, ty_map, poly_pgm, mono_pgm)),
-            ty: mono_opt_l_ty(ty, ty_map, poly_pgm, mono_pgm),
-            rhs: rhs.map_as_ref(|expr| mono_expr(expr, ty_map, poly_pgm, mono_pgm)),
-=======
             lhs: mono_l_pat(lhs, ty_map, poly_pgm, mono_pgm),
             ty: mono_opt_l_ty(ty, ty_map, poly_pgm, mono_pgm),
             rhs: mono_l_expr(rhs, ty_map, poly_pgm, mono_pgm),
->>>>>>> 140c4c28
         }),
 
         ast::Stmt::Assign(ast::AssignStmt { lhs, rhs, op }) => ast::Stmt::Assign(ast::AssignStmt {
