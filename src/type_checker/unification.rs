--- conflicted
+++ resolved
@@ -448,22 +448,13 @@
                 is_row: is_row_2,
             },
         ) => {
-<<<<<<< HEAD
-            // This is not a bug, but type error: we can try to unify a record with a variant (e.g.
-            // pass a record when a variant is expected), and fail.
-=======
             // Kind mismatches can happen when try to unify a record with a variant (e.g. pass a
             // record when a variant is expected), and fail.
->>>>>>> 2260de14
             if kind1 != kind2 {
                 return false;
             }
 
-<<<<<<< HEAD
-            // If we checked the kinds in type applications property, we should only try to unify
-=======
             // If we checked the kinds in type applications properly, we should only try to unify
->>>>>>> 2260de14
             // rows with rows and stars with stars.
             assert_eq!(is_row_1, is_row_2);
 
