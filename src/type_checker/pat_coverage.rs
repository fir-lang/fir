use crate::ast::{self, Id, Loc};
use crate::collections::{Map, Set};
use crate::type_checker::{row_utils, FunArgs, TcFunState, Ty, TyArgs, TyMap};

use super::RecordOrVariant;

#[derive(Debug, Clone, PartialEq, Eq, Default)]
pub struct PatCoverage {
    cons: Map<Con, Fields>,
    records: Fields,
    variants: Map<Id, Fields>,
    matches_all: bool,
}

#[derive(Debug, Clone, PartialEq, Eq, Default)]
pub struct Fields {
    named: Map<Id, PatCoverage>,
    unnamed: Vec<PatCoverage>,
}

#[derive(Debug, Clone, PartialEq, Eq, Hash)]
struct Con {
    ty: Id,
    con: Option<Id>,
}

impl Con {
    fn from_ast_con(con: &ast::Constructor) -> Self {
        Con {
            ty: con.type_.clone(),
            con: con.constr.clone(),
        }
    }
}

impl PatCoverage {
    pub fn new() -> Self {
        Default::default()
    }

    pub fn add(&mut self, pat: &ast::Pat) {
        match pat {
            ast::Pat::Var(_) | ast::Pat::Ignore => {
                self.matches_all = true;
            }

            ast::Pat::Constr(ast::ConstrPattern {
                constr,
                fields,
                ty_args: _,
            }) => {
                let con = Con::from_ast_con(constr);
                let field_pats = self.cons.entry(con).or_default();
                for (field_idx, field) in fields.iter().enumerate() {
                    match &field.name {
                        Some(field_name) => field_pats
                            .named
                            .entry(field_name.clone())
                            .or_default()
                            .add(&field.node.node),
                        None => {
                            if field_pats.unnamed.len() <= field_idx {
                                field_pats.unnamed.resize(field_idx + 1, Default::default());
                            }
                            field_pats.unnamed[field_idx].add(&field.node.node);
                        }
                    }
                }
            }

            ast::Pat::Variant(ast::VariantPattern { constr, fields }) => {
                let variant_pats = self.variants.entry(constr.clone()).or_default();
                variant_pats.add(fields);
            }

            ast::Pat::Record(fields) => {
                self.records.add(fields);
            }

            ast::Pat::Or(l1, l2) => {
                self.add(&l1.node);
                self.add(&l2.node);
            }

            ast::Pat::Str(_) | ast::Pat::Char(_) | ast::Pat::StrPfx(_, _) => {}
        }
    }

    pub fn get_con_fields(&self, ty: &Id, con: Option<&Id>) -> Option<&Fields> {
        self.cons.get(&Con {
            ty: ty.clone(),
            con: con.cloned(),
        })
    }

    pub fn get_variant_fields(&self, con: &Id) -> Option<&Fields> {
        self.variants.get(con)
    }

    pub fn get_record_field(&self, field: &Id) -> Option<&PatCoverage> {
        self.records.named.get(field)
    }
}

impl Fields {
    fn add(&mut self, fields: &[ast::Named<ast::L<ast::Pat>>]) {
        for (field_idx, field) in fields.iter().enumerate() {
            match &field.name {
                Some(field_name) => self
                    .named
                    .entry(field_name.clone())
                    .or_default()
                    .add(&field.node.node),
                None => {
                    if self.unnamed.len() <= field_idx {
                        self.unnamed.resize(field_idx + 1, Default::default());
                    }
                    self.unnamed[field_idx].add(&field.node.node);
                }
            }
        }
    }
}

impl PatCoverage {
    /// Return whether the covered patterns cover all possibles values of `ty`.
    pub fn is_exhaustive(&self, ty: &Ty, tc_state: &mut TcFunState, loc: &Loc) -> bool {
        if self.matches_all {
            return true;
        }

        match ty.normalize(tc_state.tys.tys.cons()) {
            Ty::Con(ty_con) => match con_shape(&ty_con, &tc_state.tys.tys) {
                ConShape::Product => {
                    let (con_fn_ty, con_fn_ty_args) = tc_state
                        .tys
                        .top_schemes
                        .get(&ty_con)
                        .unwrap()
                        .instantiate(0, tc_state.var_gen, tc_state.preds, loc);

                    // Scrutinee type doesn't have arguments.
                    assert!(con_fn_ty_args.is_empty());

                    self.is_con_pat_exhaustive(&con_fn_ty, &ty_con, None, tc_state, loc)
                }

                ConShape::Sum(cons) => {
                    for con in cons {
                        let (con_fn_ty, con_fn_ty_args) = tc_state
                            .tys
                            .associated_fn_schemes
                            .get(&ty_con)
                            .unwrap()
                            .get(&con)
                            .unwrap()
                            .instantiate(0, tc_state.var_gen, tc_state.preds, loc);

                        // Scrutinee type doesn't have arguments.
                        assert!(con_fn_ty_args.is_empty());

                        if !self.is_con_pat_exhaustive(
                            &con_fn_ty,
                            &ty_con,
                            Some(&con),
                            tc_state,
                            loc,
                        ) {
                            return false;
                        }
                    }

                    true
                }
            },

            Ty::App(ty_con, ty_args) => {
                let ty_args = match ty_args {
                    TyArgs::Positional(args) => args,
                    TyArgs::Named(_) => panic!(),
                };
                match con_shape(&ty_con, &tc_state.tys.tys) {
                    ConShape::Product => {
                        let (con_fn_ty, con_fn_ty_args) = tc_state
                            .tys
                            .top_schemes
                            .get(&ty_con)
                            .unwrap()
                            .instantiate(0, tc_state.var_gen, tc_state.preds, loc);

                        assert_eq!(ty_args.len(), con_fn_ty_args.len());

                        for (ty_var, ty_arg) in con_fn_ty_args.iter().zip(ty_args.iter()) {
                            ty_var.set_link(ty_arg.clone());
                        }

                        self.is_con_pat_exhaustive(&con_fn_ty, &ty_con, None, tc_state, loc)
                    }

                    ConShape::Sum(cons) => {
                        for con in cons {
                            let (con_fn_ty, con_fn_ty_args) = tc_state
                                .tys
                                .associated_fn_schemes
                                .get(&ty_con)
                                .unwrap()
                                .get(&con)
                                .unwrap()
                                .instantiate(0, tc_state.var_gen, tc_state.preds, loc);

                            assert_eq!(ty_args.len(), con_fn_ty_args.len());

                            for (ty_var, ty_arg) in con_fn_ty_args.iter().zip(ty_args.iter()) {
                                ty_var.set_link(ty_arg.clone());
                            }

                            if !self.is_con_pat_exhaustive(
                                &con_fn_ty,
                                &ty_con,
                                Some(&con),
                                tc_state,
                                loc,
                            ) {
                                return false;
                            }
                        }

                        true
                    }
                }
            }

            Ty::Anonymous {
                labels,
                extension,
                kind: RecordOrVariant::Variant,
                is_row,
            } => {
                assert!(!is_row);
                let (labels, extension) = row_utils::collect_rows(
                    tc_state.tys.tys.cons(),
                    ty,
                    RecordOrVariant::Variant,
                    &labels,
                    extension.clone(),
                );

                if extension.is_some() {
                    assert!(!self.matches_all); // checked above
                    return false;
                }

                for (label, label_ty) in labels {
                    // label_ty will be a rigid record type
                    let label_fields = match &label_ty {
                        Ty::Anonymous {
                            labels,
                            extension,
                            kind,
                            is_row,
                        } => {
                            assert!(extension.is_none());
                            assert_eq!(*kind, RecordOrVariant::Record);
                            assert!(!is_row);
                            labels
                        }
                        _ => panic!(),
                    };

                    let field_pats: &Fields = match self.variants.get(&label) {
                        Some(label_pat) => label_pat,
                        None => return false,
                    };

                    for (field, field_ty) in label_fields {
                        match field_pats.named.get(field) {
                            Some(field_pat) => {
                                if !field_pat.is_exhaustive(field_ty, tc_state, loc) {
                                    return false;
                                }
                            }
                            None => return false,
                        }
                    }
                }

                true
            }

            Ty::Anonymous {
                labels,
                extension,
                kind: RecordOrVariant::Record,
                is_row,
            } => {
                assert!(!is_row);
                let (labels, _extension) = row_utils::collect_rows(
                    tc_state.tys.tys.cons(),
                    ty,
                    RecordOrVariant::Record,
                    &labels,
                    extension.clone(),
                );

                for (label, label_ty) in labels {
                    match self.records.named.get(&label) {
                        Some(label_pats) => {
                            if !label_pats.is_exhaustive(&label_ty, tc_state, loc) {
                                return false;
                            }
                        }
                        None => return false,
                    }
                }

                true
            }

            Ty::Var(_) => false,

<<<<<<< HEAD
            Ty::QVar(_) | Ty::Fun  => panic!(),
=======
            Ty::QVar(_) | Ty::Fun { .. } => panic!(),
>>>>>>> eaf6135a

            Ty::AssocTySelect { .. } => todo!(),
        }
    }

    fn is_con_pat_exhaustive(
        &self,
        con_fn_ty: &Ty,
        ty_con: &Id,
        con: Option<&Id>,
        tc_state: &mut TcFunState,
        loc: &Loc,
    ) -> bool {
        let con_field_pats = match self.cons.get(&Con {
            ty: ty_con.clone(),
            con: con.cloned(),
        }) {
            Some(fields) => fields,
            None => return false,
        };

        match con_fn_ty {
            Ty::Fun { args, ret: _ } => {
                match args {
                    FunArgs::Positional(args) => {
                        // If we have a pattern for the constructor, it should have the
                        // right number of fields.
                        assert_eq!(args.len(), con_field_pats.unnamed.len());

                        for (fun_arg, fun_arg_pat) in args.iter().zip(con_field_pats.unnamed.iter())
                        {
                            if !fun_arg_pat.is_exhaustive(fun_arg, tc_state, loc) {
                                return false;
                            }
                        }
                    }

                    FunArgs::Named(args) => {
                        // Same as above.
                        assert_eq!(
                            args.keys().collect::<Set<_>>(),
                            con_field_pats.named.keys().collect::<Set<_>>()
                        );

                        for (arg_name, arg_ty) in args.iter() {
                            if !con_field_pats
                                .named
                                .get(arg_name)
                                .unwrap()
                                .is_exhaustive(arg_ty, tc_state, loc)
                            {
                                return false;
                            }
                        }
                    }
                }

                true
            }

            Ty::App(_, _) | Ty::Con(_) => {
                // Constructor doesn't have fields.
                assert!(con_field_pats.named.is_empty());
                assert!(con_field_pats.unnamed.is_empty());
                true
            }

            other => panic!("{:?}", other),
        }
    }
}

#[derive(Debug, Clone)]
enum ConShape {
    Product,
    Sum(Vec<Id>),
}

fn con_shape(ty_con: &Id, tys: &TyMap) -> ConShape {
    let cons = tys.get_con(ty_con).unwrap().con_details().unwrap();
    if cons.len() == 1 {
        ConShape::Product
    } else {
        ConShape::Sum(cons.iter().map(|con| con.name.clone().unwrap()).collect())
    }
}

impl Fields {
    pub fn get_named_field(&self, name: &Id) -> Option<&PatCoverage> {
        self.named.get(name)
    }

    pub fn get_positional_field(&self, idx: usize) -> Option<&PatCoverage> {
        self.unnamed.get(idx)
    }
}<|MERGE_RESOLUTION|>--- conflicted
+++ resolved
@@ -318,11 +318,7 @@
 
             Ty::Var(_) => false,
 
-<<<<<<< HEAD
-            Ty::QVar(_) | Ty::Fun  => panic!(),
-=======
             Ty::QVar(_) | Ty::Fun { .. } => panic!(),
->>>>>>> eaf6135a
 
             Ty::AssocTySelect { .. } => todo!(),
         }
