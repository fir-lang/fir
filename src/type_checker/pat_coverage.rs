--- conflicted
+++ resolved
@@ -82,18 +82,9 @@
 
 type ArmIndex = u32;
 
-<<<<<<< HEAD
-            ast::Pat::Str(_) | ast::Pat::Char(_) => {}
-
-            ast::Pat::Variant(p) => {
-                self.add(&p.node);
-            }
-        }
-=======
 impl Row {
     fn len(&self) -> usize {
         self.pats.len()
->>>>>>> 1b61214f
     }
 
     fn bind(&mut self, var: Id, ty: Ty) {
@@ -398,6 +389,10 @@
                                 // type error
                                 panic!();
                             }
+
+                            ast::Pat::Variant(_) => {
+                                todo!()
+                            }
                         } // match pat
                     } // pats in the row
                 } // rows
@@ -641,6 +636,10 @@
                         work.push((*pat1).clone());
                         work.push((*pat2).clone());
                     }
+
+                    ast::Pat::Variant(_) => {
+                        todo!()
+                    }
                 } // match pat
             } // pats in the row
         } // row
