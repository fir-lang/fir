use crate::ast::{self, Id};
use crate::collections::ScopeMap;
use crate::interpolation::StringPart;
use crate::type_checker::TyCon;

pub(super) fn normalize_instantiation_types(stmt: &mut ast::Stmt, cons: &ScopeMap<Id, TyCon>) {
    match stmt {
        ast::Stmt::Break { .. } | ast::Stmt::Continue { .. } => {}

        ast::Stmt::Let(ast::LetStmt { lhs, ty: _, rhs }) => {
            normalize_pat(&mut lhs.node, cons);
            normalize_expr(&mut rhs.node, cons);
        }

        ast::Stmt::Assign(ast::AssignStmt { lhs, rhs, op: _ }) => {
            normalize_expr(&mut lhs.node, cons);
            normalize_expr(&mut rhs.node, cons);
        }

        ast::Stmt::Expr(expr) => normalize_expr(&mut expr.node, cons),

        ast::Stmt::For(ast::ForStmt {
            label: _,
            pat,
            ast_ty: _,
            tc_ty,
            expr,
            expr_ty,
            body,
        }) => {
            if let Some(tc_ty) = tc_ty {
                *tc_ty = tc_ty.deep_normalize(cons);
            }
            normalize_pat(&mut pat.node, cons);
            normalize_expr(&mut expr.node, cons);
            for stmt in body {
                normalize_instantiation_types(&mut stmt.node, cons);
            }
            *expr_ty = Some(expr_ty.as_ref().unwrap().deep_normalize(cons));
        }

        ast::Stmt::While(ast::WhileStmt {
            label: _,
            cond,
            body,
        }) => {
            normalize_expr(&mut cond.node, cons);
            for stmt in body {
                normalize_instantiation_types(&mut stmt.node, cons);
            }
        }
    }
}

fn normalize_expr(expr: &mut ast::Expr, cons: &ScopeMap<Id, TyCon>) {
    match expr {
        ast::Expr::Var(ast::VarExpr { ty_args, .. })
        | ast::Expr::ConstrSelect(ast::Constructor { ty_args, .. })
        | ast::Expr::AssocFnSelect(ast::AssocFnSelectExpr { ty_args, .. }) => ty_args
            .iter_mut()
            .for_each(|ty| *ty = ty.deep_normalize(cons)),

        ast::Expr::Int(_) | ast::Expr::Char(_) | ast::Expr::Self_ => {}

        ast::Expr::String(parts) => parts.iter_mut().for_each(|part| match part {
            StringPart::Str(_) => {}
            StringPart::Expr(expr) => normalize_expr(&mut expr.node, cons),
        }),

        ast::Expr::FieldSelect(ast::FieldSelectExpr {
            object,
            field: _,
            user_ty_args,
        }) => {
            assert!(user_ty_args.is_empty());
            normalize_expr(&mut object.node, cons)
        }

        ast::Expr::MethodSelect(ast::MethodSelectExpr {
            object,
            object_ty,
            method_ty_id: _,
            method: _,
            ty_args,
        }) => {
            if let Some(object_ty) = object_ty {
                *object_ty = object_ty.deep_normalize(cons);
            }
            ty_args
                .iter_mut()
                .for_each(|ty| *ty = ty.deep_normalize(cons));
            normalize_expr(&mut object.node, cons)
        }

        ast::Expr::Call(ast::CallExpr { fun, args }) => {
            normalize_expr(&mut fun.node, cons);
            for arg in args {
                normalize_expr(&mut arg.expr.node, cons);
            }
        }

        ast::Expr::BinOp(ast::BinOpExpr { left, right, op: _ }) => {
            normalize_expr(&mut left.node, cons);
            normalize_expr(&mut right.node, cons);
        }

        ast::Expr::UnOp(ast::UnOpExpr { op: _, expr }) => {
            normalize_expr(&mut expr.node, cons);
        }

        ast::Expr::Record(fields) => {
            for field in fields {
                normalize_expr(&mut field.node.node, cons);
            }
        }

        ast::Expr::Return(expr) => {
            normalize_expr(&mut expr.node, cons);
        }

        ast::Expr::Match(ast::MatchExpr { scrutinee, alts }) => {
            normalize_expr(&mut scrutinee.node, cons);
            for ast::Alt {
                pattern,
                guard,
                rhs,
            } in alts
            {
                normalize_pat(&mut pattern.node, cons);
                if let Some(expr) = guard {
                    normalize_expr(&mut expr.node, cons);
                }
                for stmt in rhs {
                    normalize_instantiation_types(&mut stmt.node, cons);
                }
            }
        }

        ast::Expr::If(ast::IfExpr {
            branches,
            else_branch,
        }) => {
            for (cond, body) in branches {
                normalize_expr(&mut cond.node, cons);
                for stmt in body {
                    normalize_instantiation_types(&mut stmt.node, cons);
                }
            }
            if let Some(else_branch) = else_branch {
                for stmt in else_branch {
                    normalize_instantiation_types(&mut stmt.node, cons);
                }
            }
        }

        ast::Expr::Fn(ast::FnExpr {
            sig: _,
            body,
            idx: _,
            inferred_ty,
        }) => {
            for stmt in body {
                normalize_instantiation_types(&mut stmt.node, cons);
            }
            inferred_ty.as_mut().unwrap().deep_normalize(cons);
        }

        ast::Expr::Is(ast::IsExpr { expr, pat }) => {
            normalize_expr(&mut expr.node, cons);
            normalize_pat(&mut pat.node, cons);
        }

<<<<<<< HEAD
        ast::Expr::Seq { .. } => panic!("Seq expr should've been desugared"),
=======
        ast::Expr::Do(stmts) => {
            for stmt in stmts {
                normalize_instantiation_types(&mut stmt.node, cons);
            }
        }
>>>>>>> 077ae66d
    }
}

fn normalize_pat(pat: &mut ast::Pat, cons: &ScopeMap<Id, TyCon>) {
    match pat {
        ast::Pat::Var(ast::VarPat { var: _, ty }) => {
            *ty = Some(ty.as_ref().unwrap().deep_normalize(cons));
        }

        ast::Pat::Ignore | ast::Pat::Str(_) | ast::Pat::Char(_) | ast::Pat::StrPfx(_, _) => {}

        ast::Pat::Constr(ast::ConstrPattern {
            constr: ast::Constructor { ty_args, .. },
            fields,
            ignore_rest: _,
        }) => {
            for field in fields {
                normalize_pat(&mut field.node.node, cons);
            }
            for ty_arg in ty_args {
                *ty_arg = ty_arg.deep_normalize(cons);
            }
        }

        ast::Pat::Record(ast::RecordPattern {
            fields,
            ignore_rest: _,
            inferred_ty,
        }) => {
            fields
                .iter_mut()
                .for_each(|ast::Named { name: _, node }| normalize_pat(&mut node.node, cons));
            *inferred_ty = Some(inferred_ty.as_mut().unwrap().deep_normalize(cons));
        }

        ast::Pat::Or(pat1, pat2) => {
            normalize_pat(&mut pat1.node, cons);
            normalize_pat(&mut pat2.node, cons);
        }
    }
}<|MERGE_RESOLUTION|>--- conflicted
+++ resolved
@@ -170,15 +170,13 @@
             normalize_pat(&mut pat.node, cons);
         }
 
-<<<<<<< HEAD
-        ast::Expr::Seq { .. } => panic!("Seq expr should've been desugared"),
-=======
         ast::Expr::Do(stmts) => {
             for stmt in stmts {
                 normalize_instantiation_types(&mut stmt.node, cons);
             }
         }
->>>>>>> 077ae66d
+
+        ast::Expr::Seq { .. } => panic!("Seq expr should've been desugared"),
     }
 }
 
