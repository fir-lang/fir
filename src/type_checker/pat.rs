--- conflicted
+++ resolved
@@ -143,7 +143,7 @@
                 })
                 .collect();
 
-            let ty = apply_con_ty(
+            apply_con_ty(
                 &con_ty,
                 &pat_field_tys,
                 tc_state.tys.tys.cons(),
@@ -151,9 +151,7 @@
                 level,
                 &pat.loc,
                 *ignore_rest,
-            );
-
-            ty
+            )
         }
 
         ast::Pat::Record(ast::RecordPattern {
@@ -274,191 +272,8 @@
             pat1_ty
         }
 
-        ast::Pat::Variant(p) => {
-            let pat_ty = check_pat(tc_state, p, level);
-            crate::type_checker::expr::make_variant(tc_state, pat_ty, level, &p.loc)
+        ast::Pat::Variant(_) => {
+            todo!()
         }
     }
-<<<<<<< HEAD
-}
-
-pub(super) fn refine_pat_binders(
-    tc_state: &mut TcFunState,
-    ty: &Ty,                    // type of the value being matched
-    pat: &mut ast::L<ast::Pat>, // the pattern being refined
-    coverage: &PatCoverage,     // coverage information of `pat`
-) {
-    match &mut pat.node {
-        ast::Pat::Var(ast::VarPat { var, ty: var_ty }) => {
-            let (labels, extension) = match ty.normalize(tc_state.tys.tys.cons()) {
-                Ty::Anonymous {
-                    labels,
-                    extension,
-                    kind: RecordOrVariant::Variant,
-                    is_row,
-                } => {
-                    assert!(!is_row);
-                    collect_rows(
-                        tc_state.tys.tys.cons(),
-                        ty,
-                        RecordOrVariant::Variant,
-                        &labels,
-                        extension.clone(),
-                    )
-                }
-                _ => return,
-            };
-
-            let num_labels = labels.len();
-            let mut unhandled_labels: TreeMap<Id, Ty> = TreeMap::new();
-
-            for (label, label_ty) in labels.into_iter() {
-                if !coverage.is_exhaustive(&label_ty, tc_state, &pat.loc) {
-                    unhandled_labels.insert(label, label_ty);
-                }
-            }
-
-            if unhandled_labels.len() != num_labels {
-                let new_variant = Ty::Anonymous {
-                    labels: unhandled_labels,
-                    extension: extension.map(Box::new),
-                    kind: RecordOrVariant::Variant,
-                    is_row: false,
-                };
-
-                *var_ty = Some(new_variant.clone());
-                tc_state.env.insert(var.clone(), new_variant);
-            }
-        }
-
-        ast::Pat::Constr(ast::ConstrPattern {
-            constr:
-                ast::Constructor {
-                    ty: type_,
-                    constr,
-                    user_ty_args: _,
-                    ty_args: _,
-                },
-            fields: field_pats,
-            ignore_rest: _,
-        }) => {
-            let con_field_coverage = match coverage.get_con_fields(type_, constr.as_ref()) {
-                Some(coverage) => coverage,
-                None => return,
-            };
-
-            let con_scheme = match constr {
-                Some(con_id) => tc_state
-                    .tys
-                    .associated_fn_schemes
-                    .get(type_)
-                    .unwrap()
-                    .get(con_id)
-                    .unwrap(),
-                None => tc_state.tys.top_schemes.get(type_).unwrap(),
-            };
-
-            let con_ty = match ty.normalize(tc_state.tys.tys.cons()) {
-                Ty::Con(con_id, _) => {
-                    assert_eq!(&con_id, type_);
-                    assert!(con_scheme.quantified_vars.is_empty());
-
-                    // or just `con_scheme.ty`.
-                    con_scheme.instantiate_with_tys(&[], tc_state.preds, &pat.loc)
-                }
-
-                Ty::App(con_id, ty_args, _) => {
-                    assert_eq!(&con_id, type_);
-                    con_scheme.instantiate_with_tys(&ty_args, tc_state.preds, &pat.loc)
-                }
-
-                Ty::Var(_) | Ty::QVar(_, _) | Ty::Fun { .. } | Ty::Anonymous { .. } => return,
-            };
-
-            for (field_idx, field_pat) in field_pats.iter_mut().enumerate() {
-                let field_pat_coverage = match &field_pat.name {
-                    Some(field_name) => con_field_coverage.get_named_field(field_name),
-                    None => con_field_coverage.get_positional_field(field_idx),
-                };
-
-                let field_pat_coverage = match field_pat_coverage {
-                    Some(coverage) => coverage,
-                    None => return,
-                };
-
-                let field_ty: Ty = match &con_ty {
-                    Ty::Fun {
-                        args,
-                        ret: _,
-                        exceptions: _,
-                    } => {
-                        match args {
-                            FunArgs::Positional(args) => {
-                                if field_pat.name.is_some() {
-                                    panic!() // field pattern is named, but constructor doesn't have named fields
-                                }
-                                args.get(field_idx).cloned().unwrap()
-                            }
-                            FunArgs::Named(args) => {
-                                let field_name = match &field_pat.name {
-                                    Some(name) => name,
-                                    None => panic!(), // field pattern is not named, but constructor has named arguments
-                                };
-                                args.get(field_name).cloned().unwrap()
-                            }
-                        }
-                    }
-
-                    _ => return,
-                };
-
-                refine_pat_binders(tc_state, &field_ty, &mut field_pat.node, field_pat_coverage);
-            } // field loop
-        } // constr pattern
-
-        ast::Pat::Record(ast::RecordPattern {
-            fields,
-            ignore_rest: _,
-            inferred_ty: _,
-        }) => {
-            let (record_labels, _) = match ty {
-                Ty::Anonymous {
-                    labels,
-                    extension,
-                    kind: RecordOrVariant::Record,
-                    is_row,
-                } => {
-                    assert!(!*is_row);
-                    collect_rows(
-                        tc_state.tys.tys.cons(),
-                        ty,
-                        RecordOrVariant::Record,
-                        labels,
-                        extension.clone(),
-                    )
-                }
-
-                _ => return,
-            };
-
-            for field_pat in fields {
-                let field_name = field_pat.name.clone().unwrap(); // record fields need to be named
-                let field_pat_coverage = match coverage.get_record_field(&field_name) {
-                    Some(coverage) => coverage,
-                    None => return,
-                };
-                let field_ty = record_labels.get(&field_name).unwrap();
-                refine_pat_binders(tc_state, field_ty, &mut field_pat.node, field_pat_coverage);
-            } // field loop
-        } // record
-
-        ast::Pat::Or(p1, p2) => {
-            refine_pat_binders(tc_state, ty, &mut *p1, coverage);
-            refine_pat_binders(tc_state, ty, &mut *p2, coverage);
-        }
-
-        ast::Pat::Ignore | ast::Pat::Str(_) | ast::Pat::Char(_) => {}
-    }
-=======
->>>>>>> 1b61214f
 }