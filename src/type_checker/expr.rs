--- conflicted
+++ resolved
@@ -43,9 +43,6 @@
 
             // Check if local.
             if let Some(ty) = tc_state.env.get(var) {
-<<<<<<< HEAD
-                assert!(user_ty_args.is_empty());
-=======
                 if !user_ty_args.is_empty() {
                     panic!(
                         "{}: Local variables can't have type parameters, but `{}` is passed type arguments",
@@ -53,7 +50,6 @@
                         var
                     );
                 }
->>>>>>> 20766d5c
                 return (
                     unify_expected_ty(
                         ty.clone(),
