use crate::token::{Token, TokenKind};

use std::cmp::Ordering;
use std::iter::Peekable;

use lexgen_util::Loc;

/// Entry point for scanning. Starts with an indented code as top-level code are indented.
pub fn scan<I>(token_iter: I, module: &str) -> Vec<(Loc, Token, Loc)>
where
    I: Iterator<Item = (Loc, Token, Loc)>,
{
    let mut new_tokens: Vec<(Loc, Token, Loc)> = vec![];
    let mut tokens = token_iter.peekable();
    let _ = scan_indented(
        &mut tokens,
        module,
        &mut new_tokens,
        Loc {
            line: 0,
            col: 0,
            byte_idx: 0,
        },
        IndentedDelimKind::File,
        None,
    );
    assert!(tokens.next().is_none());
    new_tokens
}

#[derive(Debug, Clone, Copy, PartialEq, Eq)]
pub enum IndentedDelimKind {
    File,
    Brace,
    Paren,
    Bracket,
}

impl IndentedDelimKind {
    fn opening_delim(&self) -> char {
        match self {
            IndentedDelimKind::File => panic!(),
            IndentedDelimKind::Brace => '{',
            IndentedDelimKind::Paren => '(',
            IndentedDelimKind::Bracket => '[',
        }
    }

    fn terminate(&self, token: TokenKind) -> bool {
        match self {
            IndentedDelimKind::File => false,
            IndentedDelimKind::Brace => matches!(token, TokenKind::RBrace),
            IndentedDelimKind::Paren => matches!(token, TokenKind::RParen | TokenKind::Comma),
            IndentedDelimKind::Bracket => matches!(token, TokenKind::RBracket | TokenKind::Comma),
        }
    }
}

/// Scan an indented block: a file or `{...}` block.
///
/// When scanning a `{...}`, the `{` should be consumed in `tokens`.
#[must_use]
pub fn scan_indented<I>(
    tokens: &mut Peekable<I>,
    module: &str,
    new_tokens: &mut Vec<(Loc, Token, Loc)>,
    ldelim_loc: Loc,
    delim_kind: IndentedDelimKind,
    last_loc: Option<Loc>,
) -> Loc
where
    I: Iterator<Item = (Loc, Token, Loc)>,
{
    // println!(
    //     "Starting indented block at {}:{} (generate_indent = {})",
    //     ldelim_loc.line + 1,
    //     ldelim_loc.col + 1,
    //     generate_indent,
    // );

    if tokens.peek().is_none() {
        match delim_kind {
            IndentedDelimKind::File => {
                return Loc {
                    line: 0,
                    col: 0,
                    byte_idx: 0,
                };
            }
            IndentedDelimKind::Brace | IndentedDelimKind::Paren | IndentedDelimKind::Bracket => {
                panic!(
                    "{}:{}:{}: Unterminated '{}'",
                    module,
                    ldelim_loc.line + 1,
                    ldelim_loc.col + 1,
                    delim_kind.opening_delim(),
                );
            }
        }
    }

    let mut generate_indent = last_loc.is_some();
    let mut last_loc: Loc = last_loc.unwrap_or_else(|| tokens.peek().unwrap().0);
    let mut indent_stack: Vec<u32> = vec![last_loc.col];

    while let Some((l, t, r)) = tokens.next() {
        if delim_kind.terminate(t.kind) {
            // Terminate the last statement.
            if !matches!(
                new_tokens.last(),
                Some((
                    _,
                    Token {
                        kind: TokenKind::Newline,
                        ..
                    },
                    _
                ))
            ) {
                new_tokens.push(newline(last_loc));
            }

            // Terminate open blocks.
            // Note that because we don't generate an `INDENT` after `{`, we shouldn't generate a
            // `DEDENT` for top indentation level.
            while indent_stack.len() > 1 {
                indent_stack.pop();
                new_tokens.push(dedent(l));
            }

            // Push the token terminating the indented block.
            new_tokens.push((l, t, r));

            // println!("Ending indented block at {}:{}", l.line + 1, l.col + 1);
            return r;
        }

        if l.line != last_loc.line {
            // Generate indentation tokens.
            let last_indent = *indent_stack.last().unwrap();
            match l.col.cmp(&last_indent) {
                Ordering::Greater => {
                    if generate_indent {
                        indent_stack.push(l.col);
                        new_tokens.push(newline(last_loc));
                        new_tokens.push(indent(Loc {
                            line: last_loc.line + 1,
                            col: 0,
                            byte_idx: last_loc.byte_idx + 1,
                        }));
                    }
                }

                Ordering::Equal => {
                    // Generate a newline at the last line.
                    new_tokens.push(newline(last_loc));
                }

                Ordering::Less => {
                    new_tokens.push(newline(last_loc));
                    loop {
                        indent_stack.pop();
                        new_tokens.push(dedent(last_loc));
                        if let Some(next) = indent_stack.last() {
                            if l.col >= *next {
                                break;
                            }
                        } else {
                            break;
                        }
                    }
                }
            }
        }

        last_loc = r;

        let kind = t.kind;
        new_tokens.push((l, t, r));

        generate_indent = false;

        match kind {
            TokenKind::LParen | TokenKind::LParenRow => {
                last_loc =
                    scan_non_indented(tokens, module, new_tokens, l, NonIndentedDelimKind::Paren);
            }

<<<<<<< HEAD
            TokenKind::LBracket | TokenKind::LBracketRow | TokenKind::HashLBracket => {
                scan_non_indented(tokens, module, new_tokens, l, NonIndentedDelimKind::Bracket);
=======
            TokenKind::LBracket | TokenKind::LBracketRow | TokenKind::UpperIdDotLBracket => {
                last_loc =
                    scan_non_indented(tokens, module, new_tokens, l, NonIndentedDelimKind::Bracket);
>>>>>>> 71556070
            }

            TokenKind::LBrace => {
                last_loc = scan_indented(
                    tokens,
                    module,
                    new_tokens,
                    l,
                    IndentedDelimKind::Brace,
                    None,
                );
            }

            TokenKind::RParen => {
                panic!(
                    "{}:{}:{}: ')' without matching '('",
                    module,
                    l.line + 1,
                    l.col + 1
                );
            }

            TokenKind::RBracket => {
                panic!(
                    "{}:{}:{}: ']' without matching '['",
                    module,
                    l.line + 1,
                    l.col + 1
                );
            }

            TokenKind::RBrace => {
                panic!(
                    "{}:{}:{}: '}}' without matching '{{'",
                    module,
                    l.line + 1,
                    l.col + 1
                );
            }

            TokenKind::Colon => {
                generate_indent = true;
            }

            _ => {}
        }
    }

    // When scanning a file we won't see a token that termintes the block, the loop will terminate
    // instead to indicate "EOF". Generate DEDENTs as usual.
    new_tokens.push(newline(last_loc));
    while indent_stack.len() > 1 {
        indent_stack.pop();
        new_tokens.push(dedent(last_loc));
    }
    last_loc
}

#[derive(Debug, Clone, Copy, PartialEq, Eq)]
pub enum NonIndentedDelimKind {
    Paren,
    Bracket,
}

/// Scan a non-indented block: `(...)` or `[...]`.
#[must_use]
pub fn scan_non_indented<I>(
    tokens: &mut Peekable<I>,
    module: &str,
    new_tokens: &mut Vec<(Loc, Token, Loc)>,
    ldelim_loc: Loc,
    delim_kind: NonIndentedDelimKind,
) -> Loc
where
    I: Iterator<Item = (Loc, Token, Loc)>,
{
    // println!(
    //     "Starting non-indented block at {}:{}",
    //     ldelim_loc.line + 1,
    //     ldelim_loc.col + 1
    // );

    let mut last_loc = ldelim_loc;

    while let Some((l, t, r)) = tokens.next() {
        last_loc = r;

        let t_kind = t.kind;
        new_tokens.push((l, t, r));

        match t_kind {
            TokenKind::RParen => match delim_kind {
                NonIndentedDelimKind::Paren => {
                    // println!("Ending non-indented block at {}:{}", l.line + 1, l.col + 1);
                    return last_loc;
                }
                NonIndentedDelimKind::Bracket => {
                    panic!(
                        "{}:{}:{}: ')' without matching '('",
                        module,
                        l.line + 1,
                        l.col + 1
                    );
                }
            },

            TokenKind::RBracket => match delim_kind {
                NonIndentedDelimKind::Bracket => {
                    // println!("Ending non-indented block at {}:{}", l.line + 1, l.col + 1);
                    return last_loc;
                }
                NonIndentedDelimKind::Paren => {
                    panic!(
                        "{}:{}:{}: ']' without matching '['",
                        module,
                        l.line + 1,
                        l.col + 1
                    );
                }
            },

            TokenKind::LParen | TokenKind::LParenRow => {
                last_loc =
                    scan_non_indented(tokens, module, new_tokens, l, NonIndentedDelimKind::Paren);
            }

<<<<<<< HEAD
            TokenKind::LBracket | TokenKind::LBracketRow | TokenKind::HashLBracket => {
                scan_non_indented(tokens, module, new_tokens, l, NonIndentedDelimKind::Bracket);
=======
            TokenKind::LBracket | TokenKind::LBracketRow | TokenKind::UpperIdDotLBracket => {
                last_loc =
                    scan_non_indented(tokens, module, new_tokens, l, NonIndentedDelimKind::Bracket);
>>>>>>> 71556070
            }

            TokenKind::LBrace => {
                last_loc = scan_indented(
                    tokens,
                    module,
                    new_tokens,
                    l,
                    IndentedDelimKind::Brace,
                    None,
                );
            }

            TokenKind::RBrace => {
                panic!(
                    "{}:{}:{}: '}}' without matching '{{'",
                    module,
                    l.line + 1,
                    l.col + 1
                );
            }

            TokenKind::Colon => {
                // Start an indented block if the next token is on a new line.
                if let Some((l, _, _)) = tokens.peek()
                    && l.line != last_loc.line
                {
                    let l = *l;
                    last_loc = scan_indented(
                        tokens,
                        module,
                        new_tokens,
                        // Position of the colon so that scan_indented will generate NEWLINE and
                        // INDENT.
                        last_loc,
                        match delim_kind {
                            NonIndentedDelimKind::Paren => IndentedDelimKind::Paren,
                            NonIndentedDelimKind::Bracket => IndentedDelimKind::Bracket,
                        },
                        // Somewhat hacky: pass column 0 so that we consider the next line as
                        // indented even if it's dedented.
                        Some(Loc {
                            line: last_loc.line,
                            col: 0,
                            byte_idx: 0,
                        }),
                    );
                    let last_tok_kind = new_tokens.last().unwrap().1.kind;
                    match last_tok_kind {
                        TokenKind::Comma => {
                            continue;
                        }
                        TokenKind::RParen => {
                            assert_eq!(delim_kind, NonIndentedDelimKind::Paren);
                            break;
                        }
                        TokenKind::RBracket => {
                            assert_eq!(delim_kind, NonIndentedDelimKind::Bracket);
                            break;
                        }
                        other => panic!(
                            "{}:{}:{}: ':' after '{:?}'",
                            module,
                            l.line + 1,
                            l.col + 1,
                            other
                        ),
                    }
                }
            }

            _ => {}
        }
    }

    last_loc
}

fn newline(loc: Loc) -> (Loc, Token, Loc) {
    (
        loc,
        Token {
            kind: TokenKind::Newline,
            text: "".into(),
        },
        loc, // TODO: This is not right, but we don't seem to be using it
    )
}

fn indent(loc: Loc) -> (Loc, Token, Loc) {
    (
        loc,
        Token {
            kind: TokenKind::Indent,
            text: "".into(),
        },
        loc,
    )
}

fn dedent(loc: Loc) -> (Loc, Token, Loc) {
    (
        loc,
        Token {
            kind: TokenKind::Dedent,
            text: "".into(),
        },
        loc,
    )
}

#[cfg(test)]
mod tests {
    use super::*;
    use TokenKind::*;

    use indoc::indoc;

    fn scan_wo_locs(input: &str) -> Vec<TokenKind> {
        scan(crate::lexer::lex(input, "test").into_iter(), "test")
            .into_iter()
            .map(|(_, t, _)| t.kind)
            .collect()
    }

    #[test]
    fn indent1() {
        let input = indoc! {"
            a
                b
                c
            d
        "};
        let toks = scan_wo_locs(input);
        #[rustfmt::skip]
        assert_eq!(
            toks,
            vec![
                LowerId, // a
                LowerId, // b
                LowerId, // c
                Newline,
                LowerId, // d
                Newline,
            ]
        );
    }

    #[test]
    fn dedent_multiple() {
        let input = indoc! {"
            a:
                b:
                    c
            d
        "};
        let toks = scan_wo_locs(input);
        #[rustfmt::skip]
        assert_eq!(
            toks,
            vec![
                LowerId, // a
                Colon,
                Newline,
                Indent,
                LowerId, // b
                Colon,
                Newline,
                Indent,
                LowerId, // c
                Newline,
                Dedent,
                Dedent,
                LowerId, // d
                Newline,
            ]
        );
    }

    #[test]
    fn dedent_eof() {
        // At the end of the input, we should terminate the open blocks.
        let input = indoc! {"
            a:
                b:
                    c
        "};
        let toks = scan_wo_locs(input);
        #[rustfmt::skip]
        assert_eq!(
            toks,
            vec![
                LowerId, // a
                Colon,
                Newline,
                Indent,
                LowerId, // b
                Colon,
                Newline,
                Indent,
                LowerId, // c
                Newline,
                Dedent,
                Dedent,
            ]
        );
    }

    #[test]
    fn line_joining_in_parens() {
        // At the end of the input, we should terminate the open blocks.
        let input = indoc! {"
            if True:
                test(test(
                            a,
                        b,
            c),
            x, y)
            z
        "};
        let toks = scan_wo_locs(input);
        #[rustfmt::skip]
        assert_eq!(
            toks,
            vec![
                If,
                UpperId,
                Colon,
                Newline,
                Indent,
                LowerId,
                LParen,
                    LowerId,
                    LParen,
                        LowerId,
                        Comma,
                        LowerId,
                        Comma,
                        LowerId,
                    RParen,
                    Comma,
                    LowerId,
                    Comma,
                    LowerId,
                    RParen,
                Newline,
                Dedent,
                LowerId,
                Newline,
            ]
        );
    }

    #[test]
    fn braces() {
        // At the end of the input, we should terminate the open blocks.
        let input = indoc! {"
            fn() {
                a
                b
            }
        "};
        let toks = scan_wo_locs(input);
        #[rustfmt::skip]
        assert_eq!(
            toks,
            vec![
                Fn,
                LParen,
                RParen,
                LBrace,
                    LowerId, // a
                    Newline,
                    LowerId, // b
                    Newline,
                RBrace,
                Newline,
            ]
        );
    }

    #[test]
    fn layout_after_comments() {
        // At the end of the input, we should terminate the open blocks.
        let input = indoc! {"
            symbolNonRec:
                a  # foo
                b  # bar
        "};
        let toks = scan_wo_locs(input);
        #[rustfmt::skip]
        assert_eq!(
            toks,
            vec![
                LowerId,
                Colon,
                Newline,
                Indent,
                    LowerId, // a
                    Newline,
                    LowerId, // b
                    Newline,
                Dedent,
            ]
        );
    }

    #[test]
    fn newline_token_location_1() {
        use smol_str::SmolStr;
        let input = "a\nb";
        let toks: Vec<(Loc, Token, Loc)> =
            scan(crate::lexer::lex(input, "test").into_iter(), "test");
        #[rustfmt::skip]
        assert_eq!(
            toks,
            [
                (
                    Loc { line: 0, col: 0, byte_idx: 0 },
                    Token { kind: LowerId, text: SmolStr::new("a") },
                    Loc { line: 0, col: 1, byte_idx: 1 }
                ),
                (
                    Loc { line: 0, col: 1, byte_idx: 1 },
                    Token { kind: Newline, text: SmolStr::new("") },
                    Loc { line: 0, col: 1, byte_idx: 1 }
                ),
                (
                    Loc { line: 1, col: 0, byte_idx: 2 },
                    Token { kind: LowerId, text: SmolStr::new("b") },
                    Loc { line: 1, col: 1, byte_idx: 3 }
                ),
                (
                    Loc { line: 1, col: 1, byte_idx: 3 },
                    Token { kind: Newline, text: SmolStr::new("") },
                    Loc { line: 1, col: 1, byte_idx: 3 }
                )
            ],
        );
    }

    #[test]
    fn newline_token_location_2() {
        use smol_str::SmolStr;
        let input = "a:\n    b";
        let toks: Vec<(Loc, Token, Loc)> =
            scan(crate::lexer::lex(input, "test").into_iter(), "test");
        #[rustfmt::skip]
        assert_eq!(
            toks,
            [
                (
                    Loc { line: 0, col: 0, byte_idx: 0 },
                    Token { kind: LowerId, text: SmolStr::new("a") },
                    Loc { line: 0, col: 1, byte_idx: 1 }
                ),
                (
                    Loc { line: 0, col: 1, byte_idx: 1 },
                    Token { kind: Colon, text: SmolStr::new(":") },
                    Loc { line: 0, col: 2, byte_idx: 2 }
                ),
                (
                    Loc { line: 0, col: 2, byte_idx: 2 },
                    Token { kind: Newline, text: SmolStr::new("") },
                    Loc { line: 0, col: 2, byte_idx: 2 }
                ),
                (
                    Loc { line: 1, col: 0, byte_idx: 3 },
                    Token { kind: Indent, text: SmolStr::new("") },
                    Loc { line: 1, col: 0, byte_idx: 3 }
                ),
                (
                    Loc { line: 1, col: 4, byte_idx: 7 },
                    Token { kind: LowerId, text: SmolStr::new("b") },
                    Loc { line: 1, col: 5, byte_idx: 8 }
                ),
                (
                    Loc { line: 1, col: 5, byte_idx: 8 },
                    Token { kind: Newline, text: SmolStr::new("") },
                    Loc { line: 1, col: 5, byte_idx: 8 }
                ),
                (
                    Loc { line: 1, col: 5, byte_idx: 8 },
                    Token { kind: Dedent, text: SmolStr::new("") },
                    Loc { line: 1, col: 5, byte_idx: 8 }
                )
            ],
        );
    }

    #[test]
    fn newline_token_location_3() {
        use smol_str::SmolStr;
        let input = "f(x())";
        let toks: Vec<(Loc, Token, Loc)> =
            scan(crate::lexer::lex(input, "test").into_iter(), "test");
        #[rustfmt::skip]
        assert_eq!(
            toks,
            [
                (
                    Loc { line: 0, col: 0, byte_idx: 0 },
                    Token { kind: LowerId, text: SmolStr::new("f") },
                    Loc { line: 0, col: 1, byte_idx: 1 }
                ),
                (
                    Loc { line: 0, col: 1, byte_idx: 1 },
                    Token { kind: LParen, text: SmolStr::new("(") },
                    Loc { line: 0, col: 2, byte_idx: 2 }
                ),
                (
                    Loc { line: 0, col: 2, byte_idx: 2 },
                    Token { kind: LowerId, text: SmolStr::new("x") },
                    Loc { line: 0, col: 3, byte_idx: 3 }
                ),
                (
                    Loc { line: 0, col: 3, byte_idx: 3 },
                    Token { kind: LParen, text: SmolStr::new("(") },
                    Loc { line: 0, col: 4, byte_idx: 4 }
                ),
                (
                    Loc { line: 0, col: 4, byte_idx: 4 },
                    Token { kind: RParen, text: SmolStr::new(")") },
                    Loc { line: 0, col: 5, byte_idx: 5 }
                ),
                (
                    Loc { line: 0, col: 5, byte_idx: 5 },
                    Token { kind: RParen, text: SmolStr::new(")") },
                    Loc { line: 0, col: 6, byte_idx: 6 }
                ),
                (
                    Loc { line: 0, col: 6, byte_idx: 6 },
                    Token { kind: Newline, text: SmolStr::new("") },
                    Loc { line: 0, col: 6, byte_idx: 6 }
                ),
            ],
        );
    }
}<|MERGE_RESOLUTION|>--- conflicted
+++ resolved
@@ -186,14 +186,12 @@
                     scan_non_indented(tokens, module, new_tokens, l, NonIndentedDelimKind::Paren);
             }
 
-<<<<<<< HEAD
-            TokenKind::LBracket | TokenKind::LBracketRow | TokenKind::HashLBracket => {
-                scan_non_indented(tokens, module, new_tokens, l, NonIndentedDelimKind::Bracket);
-=======
-            TokenKind::LBracket | TokenKind::LBracketRow | TokenKind::UpperIdDotLBracket => {
+            TokenKind::LBracket
+            | TokenKind::LBracketRow
+            | TokenKind::UpperIdDotLBracket
+            | TokenKind::HashLBracket => {
                 last_loc =
                     scan_non_indented(tokens, module, new_tokens, l, NonIndentedDelimKind::Bracket);
->>>>>>> 71556070
             }
 
             TokenKind::LBrace => {
@@ -320,14 +318,12 @@
                     scan_non_indented(tokens, module, new_tokens, l, NonIndentedDelimKind::Paren);
             }
 
-<<<<<<< HEAD
-            TokenKind::LBracket | TokenKind::LBracketRow | TokenKind::HashLBracket => {
-                scan_non_indented(tokens, module, new_tokens, l, NonIndentedDelimKind::Bracket);
-=======
-            TokenKind::LBracket | TokenKind::LBracketRow | TokenKind::UpperIdDotLBracket => {
+            TokenKind::LBracket
+            | TokenKind::LBracketRow
+            | TokenKind::UpperIdDotLBracket
+            | TokenKind::HashLBracket => {
                 last_loc =
                     scan_non_indented(tokens, module, new_tokens, l, NonIndentedDelimKind::Bracket);
->>>>>>> 71556070
             }
 
             TokenKind::LBrace => {
