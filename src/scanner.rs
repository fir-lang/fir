--- conflicted
+++ resolved
@@ -306,12 +306,7 @@
                 scan_non_indented(tokens, module, new_tokens, l, NonIndentedDelimKind::Paren);
             }
 
-<<<<<<< HEAD
             TokenKind::LBracket | TokenKind::LBracketRow | TokenKind::UpperIdDotLBracket => {
-                new_tokens.push((l, t, r));
-=======
-            TokenKind::LBracket | TokenKind::LBracketRow => {
->>>>>>> 077ae66d
                 scan_non_indented(tokens, module, new_tokens, l, NonIndentedDelimKind::Bracket);
             }
 
