--- conflicted
+++ resolved
@@ -197,18 +197,7 @@
         call_site: Loc::dummy(),
     }];
 
-<<<<<<< HEAD
-    call_ast_fun(w, pgm, heap, main_fun, arg_vec, &call_loc, &mut call_stack);
-=======
-    let ret = call_ast_fun(
-        w,
-        &pgm,
-        &mut heap,
-        main_fun,
-        arg_vec,
-        &call_loc,
-        &mut call_stack,
-    );
+    let ret = call_ast_fun(w, pgm, heap, main_fun, arg_vec, &call_loc, &mut call_stack);
 
     match ret {
         FunRet::Val(_val) => {
@@ -223,7 +212,6 @@
             panic!("Uncaught exception");
         }
     }
->>>>>>> 71556070
 }
 
 /// Control flow within a function.
