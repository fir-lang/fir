use crate::{ast::*, type_checker::RecordOrVariant};

use std::fmt::Write;

pub fn print_module(module: &[L<TopDecl>]) {
    let mut buffer = String::new();
    for (i, top_decl) in module.iter().enumerate() {
        if i != 0 {
            println!();
        }
        top_decl.node.print(&mut buffer, 0);
        println!("{buffer}");
        buffer.clear();
    }
}

impl TopDecl {
    pub fn print(&self, buffer: &mut String, indent: u32) {
        match self {
            TopDecl::Type(decl) => decl.node.print(buffer, indent),
            TopDecl::Fun(decl) => decl.node.print(buffer, indent),
            TopDecl::Import(decl) => decl.node.print(buffer),
            TopDecl::Trait(decl) => decl.node.print(buffer, indent),
            TopDecl::Impl(decl) => decl.node.print(buffer, indent),
        }
    }
}

impl TypeDecl {
    pub fn print(&self, buffer: &mut String, indent: u32) {
        buffer.push_str("type ");
        buffer.push_str(&self.name);

        if !self.type_params.is_empty() {
            buffer.push('[');
            for (i, type_param) in self.type_params.iter().enumerate() {
                if i != 0 {
                    buffer.push_str(", ");
                }
                buffer.push_str(type_param);
            }
            buffer.push(']');
        }

        if let Some(rhs) = &self.rhs {
            rhs.print(buffer, indent + 4);
        }
    }
}

impl TypeDeclRhs {
    pub fn print(&self, buffer: &mut String, indent: u32) {
        match self {
            TypeDeclRhs::Sum(constrs) => {
                buffer.push_str(":\n");
                for (i, constr) in constrs.iter().enumerate() {
                    if i != 0 {
                        buffer.push('\n');
                    }
                    buffer.push_str(&INDENTS[0..indent as usize]);
                    buffer.push_str(&constr.name);
                    match &constr.fields {
                        ConstructorFields::Empty => {}

                        ConstructorFields::Named(fields) => {
                            buffer.push_str(":\n");
                            for (i, (field_name, field_ty)) in fields.iter().enumerate() {
                                if i != 0 {
                                    buffer.push('\n');
                                }
                                buffer.push_str(&INDENTS[0..indent as usize]);
                                buffer.push_str(field_name);
                                buffer.push_str(": ");
                                field_ty.print(buffer);
                            }
                        }

                        ConstructorFields::Unnamed(fields) => {
                            buffer.push('(');
                            for (i, field_ty) in fields.iter().enumerate() {
                                if i != 0 {
                                    buffer.push_str(", ");
                                }
                                field_ty.print(buffer);
                            }
                            buffer.push(')');
                        }
                    }
                }
            }

            TypeDeclRhs::Product(fields) => match fields {
                ConstructorFields::Empty => {}

                ConstructorFields::Named(fields) => {
                    buffer.push_str(":\n");
                    for (i, (field_name, field_ty)) in fields.iter().enumerate() {
                        if i != 0 {
                            buffer.push('\n');
                        }
                        buffer.push_str(&INDENTS[0..indent as usize]);
                        buffer.push_str(field_name);
                        buffer.push_str(": ");
                        field_ty.print(buffer);
                    }
                }

                ConstructorFields::Unnamed(fields) => {
                    buffer.push('(');
                    for (i, field_ty) in fields.iter().enumerate() {
                        if i != 0 {
                            buffer.push_str(", ");
                        }
                        field_ty.print(buffer);
                    }
                    buffer.push(')');
                }
            },
        }
    }
}

impl FunDecl {
    pub fn print(&self, buffer: &mut String, indent: u32) {
        self.sig.print(&self.parent_ty, &self.name.node, buffer);
        if let Some(body) = &self.body {
            buffer.push('\n');
            for (i, stmt) in body.iter().enumerate() {
                if i != 0 {
                    buffer.push('\n');
                }
                buffer.push_str(&INDENTS[0..indent as usize + 4]);
                stmt.node.print(buffer, indent + 4);
            }
        }
    }
}

impl ImportDecl {
    pub fn print(&self, buffer: &mut String) {
        buffer.push_str("import ");
        for (i, part) in self.path.iter().enumerate() {
            if i != 0 {
                buffer.push('.');
            }
            buffer.push_str(part);
        }
    }
}

impl TraitDecl {
    pub fn print(&self, buffer: &mut String, indent: u32) {
        buffer.push_str(&INDENTS[0..indent as usize]);
        buffer.push_str("trait ");
        buffer.push_str(&self.name.node);
        buffer.push('[');
        for (i, ty) in self.type_params.iter().enumerate() {
            if i != 0 {
                buffer.push_str(", ");
            }
            buffer.push_str(&ty.node);
        }
        buffer.push_str("]:\n");
        for (i, item) in self.items.iter().enumerate() {
            if i != 0 {
                buffer.push('\n');
            }
            buffer.push_str(&INDENTS[0..indent as usize + 4]);
            item.node.print(buffer, indent + 4);
        }
    }
}

impl ImplDecl {
    pub fn print(&self, buffer: &mut String, indent: u32) {
        buffer.push_str("impl");
        print_context(&self.context, buffer);
        buffer.push(' ');
        buffer.push_str(&self.trait_.node);
        buffer.push('[');
        for (i, ty) in self.tys.iter().enumerate() {
            if i != 0 {
                buffer.push_str(", ")
            }
            ty.node.print(buffer);
        }
        buffer.push_str("]:\n");
        for (i, item) in self.items.iter().enumerate() {
            if i != 0 {
                buffer.push('\n');
                buffer.push('\n');
            }
            buffer.push_str(&INDENTS[0..indent as usize + 4]);
            item.node.print(buffer, indent + 4);
        }
    }
}

impl Type {
    pub fn print(&self, buffer: &mut String) {
        match self {
            Type::Named(ty) => {
                ty.print(buffer);
            }

            Type::Var(var) => buffer.push_str(var),

            Type::Record {
                fields,
                extension,
                is_row,
            } => {
                if *is_row {
                    buffer.push_str("row(");
                } else {
                    buffer.push('(');
                }
                for (i, field) in fields.iter().enumerate() {
                    if i != 0 {
                        buffer.push_str(", ");
                    }
                    if let Some(name) = &field.name {
                        buffer.push_str(name);
                        buffer.push_str(": ");
                    }
                    field.node.print(buffer);
                }
                if let Some(extension) = extension {
                    buffer.push('|');
                    buffer.push_str(extension);
                }
                buffer.push(')');
            }

            Type::Variant {
                alts,
                extension,
                is_row,
            } => {
                if *is_row {
                    buffer.push_str("row[");
                } else {
                    buffer.push('[');
                }
                for (i, NamedType { name, args }) in alts.iter().enumerate() {
                    if i != 0 {
                        buffer.push_str(", ");
                    }
                    buffer.push_str(name);
                    if !args.is_empty() {
                        buffer.push('(');
                        for (i, L { loc: _, node }) in args.iter().enumerate() {
                            if i != 0 {
                                buffer.push_str(", ");
                            }
                            buffer.push_str(name);
                            buffer.push_str(": ");
                            node.print(buffer);
                        }
                        buffer.push(')');
                    }
                }
                if let Some(ext) = extension {
                    if !alts.is_empty() {
                        buffer.push_str(", ");
                    }
                    buffer.push_str("..");
                    buffer.push_str(ext);
                }
                buffer.push(']');
            }

            Type::Fn(FnType {
                args,
                ret,
                exceptions,
            }) => {
                buffer.push_str("Fn(");
                for (i, arg) in args.iter().enumerate() {
                    if i != 0 {
                        buffer.push_str(", ");
                    }
                    arg.node.print(buffer);
                }
                buffer.push(')');
                if exceptions.is_some() || ret.is_some() {
                    buffer.push_str(": ");
                }
                if let Some(exn) = exceptions {
                    exn.node.print(buffer);
                }
                if let Some(ret) = ret {
                    if exceptions.is_some() {
                        buffer.push(' ');
                    }
                    ret.node.print(buffer);
                }
            }
        }
    }
}

impl NamedType {
    pub fn print(&self, buffer: &mut String) {
        buffer.push_str(&self.name);
        if !self.args.is_empty() {
            buffer.push('[');
            for (i, arg) in self.args.iter().enumerate() {
                if i != 0 {
                    buffer.push_str(", ");
                }
                arg.node.print(buffer);
            }
            buffer.push(']');
        }
    }
}

impl FunSig {
    pub fn print(&self, parent_ty: &Option<L<Id>>, name: &Id, buffer: &mut String) {
        if let Some(parent_ty) = parent_ty {
            buffer.push_str(&parent_ty.node);
            buffer.push('.');
        }
        buffer.push_str(name);
        print_context(&self.context, buffer);
        buffer.push('(');
        match &self.self_ {
            SelfParam::No => {}
            SelfParam::Implicit => {
                buffer.push_str("self");
                if !self.params.is_empty() {
                    buffer.push_str(", ");
                }
            }
            SelfParam::Explicit(ty) => {
                buffer.push_str("self: ");
                ty.node.print(buffer);
                if !self.params.is_empty() {
                    buffer.push_str(", ");
                }
            }
        }
        for (i, (param_name, param_ty)) in self.params.iter().enumerate() {
            if i != 0 {
                buffer.push_str(", ");
            }
            buffer.push_str(param_name);
            if let Some(param_ty) = param_ty {
                buffer.push_str(": ");
                param_ty.node.print(buffer);
            }
        }
        buffer.push(')');
        if self.exceptions.is_some() || self.return_ty.is_some() {
            buffer.push_str(": ");
        }
        if let Some(exn) = &self.exceptions {
            exn.node.print(buffer);
        }
        if let Some(ret_ty) = &self.return_ty {
            if self.exceptions.is_some() {
                buffer.push(' ');
            }
            ret_ty.node.print(buffer);
        }
    }
}

impl Stmt {
    pub fn print(&self, buffer: &mut String, indent: u32) {
        match self {
            Stmt::Break { label, level: _ } => {
                buffer.push_str("break");
                if let Some(label) = label {
                    buffer.push_str(" \'");
                    buffer.push_str(label);
                }
            }

            Stmt::Continue { label, level: _ } => {
                buffer.push_str("continue");
                if let Some(label) = label {
                    buffer.push_str(" \'");
                    buffer.push_str(label);
                }
            }

            Stmt::Let(LetStmt { lhs, ty, rhs }) => {
                buffer.push_str("let ");
                lhs.node.print(buffer);
                if let Some(ty) = ty {
                    buffer.push_str(": ");
                    ty.node.print(buffer);
                }
                buffer.push_str(" = ");
                rhs.node.print(buffer, 0);
            }

            Stmt::Assign(AssignStmt { lhs, rhs, op }) => {
                lhs.node.print(buffer, 0);
                let op_str = match op {
                    AssignOp::Eq => "=",
                    AssignOp::PlusEq => "+=",
                    AssignOp::MinusEq => "-=",
                    AssignOp::StarEq => "*=",
                    AssignOp::CaretEq => "^=",
                };
                buffer.push(' ');
                buffer.push_str(op_str);
                buffer.push(' ');
                rhs.node.print(buffer, 0);
            }

            Stmt::Expr(expr) => expr.node.print(buffer, indent),

            Stmt::For(ForStmt {
                label,
                pat,
                ast_ty: ty,
                tc_ty: _,
                expr,
                expr_ty: _,
                body,
            }) => {
                if let Some(label) = label {
                    buffer.push('\'');
                    buffer.push_str(label);
                    buffer.push_str(": ");
                }
                buffer.push_str("for ");
                pat.node.print(buffer);
                if let Some(ty) = ty {
                    buffer.push_str(": ");
                    ty.node.print(buffer);
                }
                buffer.push_str(" in ");
                expr.node.print(buffer, 0);
                buffer.push_str(":\n");
                for (i, stmt) in body.iter().enumerate() {
                    if i != 0 {
                        buffer.push('\n');
                    }
                    buffer.push_str(&INDENTS[0..indent as usize + 4]);
                    stmt.node.print(buffer, indent + 4);
                }
            }

            Stmt::While(WhileStmt { label, cond, body }) => {
                if let Some(label) = label {
                    buffer.push('\'');
                    buffer.push_str(label);
                    buffer.push_str(": ");
                }
                buffer.push_str("while ");
                cond.node.print(buffer, 0);
                buffer.push_str(":\n");
                for (i, stmt) in body.iter().enumerate() {
                    if i != 0 {
                        buffer.push('\n');
                    }
                    buffer.push_str(&INDENTS[0..indent as usize + 4]);
                    stmt.node.print(buffer, indent + 4);
                }
            }
        }
    }
}

impl Expr {
    pub fn print(&self, buffer: &mut String, indent: u32) {
        match self {
            Expr::Var(VarExpr {
                id,
                user_ty_args,
                ty_args,
            }) => {
                buffer.push_str(id);
                print_user_ty_args(user_ty_args, buffer);
                print_ty_args(ty_args, buffer);
            }

            Expr::FieldSelect(FieldSelectExpr {
                object,
                field,
                user_ty_args,
            }) => {
                object.node.print(buffer, 0);
                buffer.push('.');
                buffer.push_str(field);
                print_user_ty_args(user_ty_args, buffer);
            }

            Expr::MethodSelect(MethodSelectExpr {
                object,
                object_ty: _,
                method_ty_id,
                method,
                ty_args,
            }) => {
                object.node.print(buffer, 0);
                buffer.push_str(".{");
                buffer.push_str(method_ty_id);
                buffer.push_str(".}");
                buffer.push_str(method);
                print_ty_args(ty_args, buffer);
            }

            Expr::ConstrSelect(constr) => {
                constr.print(buffer);
            }

            Expr::AssocFnSelect(AssocFnSelectExpr {
                ty,
                member,
                user_ty_args,
                ty_args,
            }) => {
                buffer.push_str(ty);
                buffer.push('.');
                buffer.push_str(member);
                print_user_ty_args(user_ty_args, buffer);
                print_ty_args(ty_args, buffer);
            }

            Expr::Call(CallExpr { fun, args }) => {
                let parens = !matches!(
                    &fun.node,
                    Expr::Var(_)
                        | Expr::FieldSelect(_)
                        | Expr::ConstrSelect(_)
                        | Expr::MethodSelect(_)
                );
                if parens {
                    buffer.push('(');
                }
                fun.node.print(buffer, 0);
                if parens {
                    buffer.push(')');
                }
                buffer.push('(');
                for (i, CallArg { name, expr }) in args.iter().enumerate() {
                    if i != 0 {
                        buffer.push_str(", ");
                    }
                    if let Some(name) = name {
                        buffer.push_str(name);
                        buffer.push_str(" = ");
                    }
                    expr.node.print(buffer, 0);
                }
                buffer.push(')');
            }

            Expr::Int(IntExpr {
                text,
                suffix,
                radix,
                parsed: _,
            }) => {
                match radix {
                    2 => buffer.push_str("0b"),
                    10 => {}
                    16 => buffer.push_str("0x"),
                    _ => panic!(),
                }
                buffer.push_str(text);
                match suffix {
                    Some(IntKind::I32) => buffer.push_str("I32"),
                    Some(IntKind::U32) => buffer.push_str("U32"),
                    Some(IntKind::I8) => buffer.push_str("I8"),
                    Some(IntKind::U8) => buffer.push_str("U8"),
                    None => {}
                }
            }

            Expr::String(parts) => {
                buffer.push('"');
                for part in parts {
                    match part {
                        StringPart::Str(str) => buffer.push_str(str), // TODO: escaping
                        StringPart::Expr(expr) => {
                            buffer.push('`');
                            expr.node.print(buffer, 0);
                            buffer.push('`');
                        }
                    }
                }
                buffer.push('"');
            }

            Expr::Char(char) => {
                buffer.push('\'');
                buffer.push(*char); // TODO: escaping
                buffer.push('\'');
            }

            Expr::Self_ => buffer.push_str("self"),

            Expr::BinOp(BinOpExpr { left, right, op }) => {
                let left_parens = expr_parens(&left.node);
                let right_parens = expr_parens(&left.node);
                if left_parens {
                    buffer.push('(');
                }
                left.node.print(buffer, 0);
                if left_parens {
                    buffer.push(')');
                }
                let op_str = match op {
                    BinOp::Add => "+",
                    BinOp::Subtract => "-",
                    BinOp::Equal => "==",
                    BinOp::NotEqual => "!=",
                    BinOp::Multiply => "*",
                    BinOp::Divide => "/",
                    BinOp::Lt => "<",
                    BinOp::Gt => ">",
                    BinOp::LtEq => "<=",
                    BinOp::GtEq => ">=",
                    BinOp::And => "&&",
                    BinOp::Or => "||",
                    BinOp::BitOr => "|",
                    BinOp::BitAnd => "&",
                    BinOp::LeftShift => "<<",
                    BinOp::RightShift => ">>",
                };
                buffer.push(' ');
                buffer.push_str(op_str);
                buffer.push(' ');
                if right_parens {
                    buffer.push('(');
                }
                right.node.print(buffer, 0);
                if right_parens {
                    buffer.push(')');
                }
            }

            Expr::UnOp(UnOpExpr { op, expr }) => {
                match op {
                    UnOp::Not => buffer.push('!'),
                    UnOp::Neg => buffer.push('-'),
                }
                let parens = expr_parens(&expr.node);
                if parens {
                    buffer.push('(');
                }
                expr.node.print(buffer, 0);
                if parens {
                    buffer.push(')');
                }
            }

            Expr::Record(fields) => {
                buffer.push('(');
                for (i, field) in fields.iter().enumerate() {
                    if i != 0 {
                        buffer.push_str(", ");
                    }
                    if let Some(name) = &field.name {
                        buffer.push_str(name);
                        buffer.push_str(" = ");
                    }
                    field.node.node.print(buffer, 0);
                }
                buffer.push(')');
            }

            Expr::Return(expr) => {
                buffer.push_str("return ");
                expr.node.print(buffer, 0);
            }

            Expr::Match(MatchExpr { scrutinee, alts }) => {
                buffer.push_str("match ");
                scrutinee.node.print(buffer, 0);
                buffer.push_str(":\n");
                for (
                    i,
                    Alt {
                        pattern,
                        guard,
                        rhs,
                    },
                ) in alts.iter().enumerate()
                {
                    if i != 0 {
                        buffer.push('\n');
                    }
                    buffer.push_str(&INDENTS[0..indent as usize + 4]);
                    pattern.node.print(buffer);
                    if let Some(guard) = guard {
                        buffer.push_str(" if ");
                        guard.node.print(buffer, indent + 8);
                    }
                    buffer.push_str(":\n");
                    for (j, stmt) in rhs.iter().enumerate() {
                        if j != 0 {
                            buffer.push('\n');
                        }
                        buffer.push_str(&INDENTS[0..indent as usize + 8]);
                        stmt.node.print(buffer, indent + 8);
                    }
                }
            }

            Expr::If(IfExpr {
                branches,
                else_branch,
            }) => {
                buffer.push_str("if ");
                branches[0].0.node.print(buffer, 0);
                buffer.push_str(":\n");
                for (i, stmt) in branches[0].1.iter().enumerate() {
                    if i != 0 {
                        buffer.push('\n');
                    }
                    buffer.push_str(&INDENTS[0..indent as usize + 4]);
                    stmt.node.print(buffer, indent + 4);
                }
                for branch in &branches[1..] {
                    buffer.push('\n');
                    buffer.push_str(&INDENTS[0..indent as usize]);
                    buffer.push_str("elif ");
                    branch.0.node.print(buffer, 0);
                    buffer.push_str(":\n");
                    for (i, stmt) in branch.1.iter().enumerate() {
                        if i != 0 {
                            buffer.push('\n');
                        }
                        buffer.push_str(&INDENTS[0..indent as usize + 4]);
                        stmt.node.print(buffer, indent + 4);
                    }
                }
                if let Some(else_branch) = else_branch {
                    buffer.push('\n');
                    buffer.push_str(&INDENTS[0..indent as usize]);
                    buffer.push_str("else:\n");
                    for (i, stmt) in else_branch.iter().enumerate() {
                        if i != 0 {
                            buffer.push('\n');
                        }
                        buffer.push_str(&INDENTS[0..indent as usize + 4]);
                        stmt.node.print(buffer, indent + 4);
                    }
                }
            }

            Expr::Fn(FnExpr {
                sig,
                body,
                idx: _,
                inferred_ty,
            }) => {
                buffer.push_str("fn");
                buffer.push('(');
                for (i, (param_name, param_ty)) in sig.params.iter().enumerate() {
                    if i != 0 {
                        buffer.push_str(", ");
                    }
                    buffer.push_str(param_name);
                    if let Some(param_ty) = param_ty {
                        buffer.push_str(": ");
                        param_ty.node.print(buffer);
                    }
                }
                buffer.push(')');
                if sig.exceptions.is_some() || sig.return_ty.is_some() {
                    buffer.push_str(": ");
                }
                if let Some(exn) = &sig.exceptions {
                    exn.node.print(buffer);
                }
                if let Some(ret_ty) = &sig.return_ty {
                    if sig.exceptions.is_some() {
                        buffer.push(' ');
                    }
                    ret_ty.node.print(buffer);
                }
                if let Some(inferred_ty) = inferred_ty {
                    write!(buffer, " #| inferred type = {inferred_ty} |# ").unwrap();
                }
                buffer.push_str("{\n");
                for stmt in body.iter() {
                    buffer.push_str(&INDENTS[0..indent as usize + 4]);
                    stmt.node.print(buffer, indent + 4);
                    buffer.push('\n');
                }
                buffer.push('}');
            }

            Expr::Is(IsExpr { expr, pat }) => {
                buffer.push('(');
                expr.node.print(buffer, indent);
                buffer.push_str(" is ");
                pat.node.print(buffer);
                buffer.push(')');
            }

<<<<<<< HEAD
            Expr::Seq { ty, elems } => {
                if let Some(ty) = ty {
                    buffer.push_str(ty);
                    buffer.push('.');
                }
                buffer.push('[');
                for (i, (k, v)) in elems.iter().enumerate() {
                    if i != 0 {
                        buffer.push_str(", ");
                    }
                    if let Some(k) = k {
                        k.node.print(buffer, indent + 4);
                        buffer.push_str(" = ");
                    }
                    v.node.print(buffer, indent + 4);
                }
                buffer.push(']');
=======
            Expr::Do(body) => {
                buffer.push_str("do:\n");
                for stmt in body.iter() {
                    buffer.push_str(&INDENTS[0..indent as usize + 4]);
                    stmt.node.print(buffer, indent + 4);
                    buffer.push('\n');
                }
>>>>>>> 077ae66d
            }
        }
    }
}

impl Pat {
    pub fn print(&self, buffer: &mut String) {
        match self {
            Pat::Var(VarPat { var, ty }) => {
                buffer.push_str(var);
                if let Some(ty) = ty {
                    buffer.push_str(": ");
                    write!(buffer, "{ty}").unwrap();
                }
            }

            Pat::Constr(ConstrPattern {
                constr,
                fields,
                ignore_rest,
            }) => {
                constr.print(buffer);

                if !fields.is_empty() || *ignore_rest {
                    buffer.push('(');
                    for (i, field) in fields.iter().enumerate() {
                        if i != 0 {
                            buffer.push_str(", ");
                        }
                        if let Some(name) = &field.name {
                            buffer.push_str(name);
                            buffer.push_str(" = ");
                        }
                        field.node.node.print(buffer);
                    }
                    if *ignore_rest {
                        if !fields.is_empty() {
                            buffer.push_str(", ");
                        }
                        buffer.push_str("..");
                    }
                    buffer.push(')');
                }
            }

            Pat::Record(RecordPattern {
                fields,
                ignore_rest,
                inferred_ty,
            }) => {
                buffer.push('(');
                for (i, field) in fields.iter().enumerate() {
                    if i != 0 {
                        buffer.push_str(", ");
                    }
                    let Named { name, node } = field;
                    if let Some(name) = name {
                        buffer.push_str(name);
                        buffer.push_str(" = ");
                    }
                    node.node.print(buffer);
                }
                if *ignore_rest {
                    if !fields.is_empty() {
                        buffer.push_str(", ");
                    }
                    buffer.push_str("..");
                }
                buffer.push(')');
                if let Some(inferred_ty) = inferred_ty {
                    write!(buffer, " #| inferred type = {inferred_ty} |# ").unwrap();
                }
            }

            Pat::Ignore => buffer.push('_'),

            Pat::Str(str) => {
                buffer.push('"');
                buffer.push_str(str); // TOOD: escaping
                buffer.push('"');
            }

            Pat::Char(char) => {
                buffer.push('\'');
                buffer.push(*char); // TODO: escaping
                buffer.push('\'');
            }

            Pat::StrPfx(str, pat) => {
                buffer.push('"');
                buffer.push_str(str); // TODO: escaping
                buffer.push('"');
                buffer.push(' ');
                match pat {
                    Some(pat) => {
                        buffer.push_str(pat);
                    }
                    None => {
                        buffer.push('_');
                    }
                }
            }

            Pat::Or(pat1, pat2) => {
                buffer.push('(');
                pat1.node.print(buffer);
                buffer.push_str(") | (");
                pat2.node.print(buffer);
                buffer.push(')');
            }
        }
    }
}

impl Constructor {
    pub fn print(&self, buffer: &mut String) {
        if self.variant {
            buffer.push('~');
        }
        buffer.push_str(&self.ty);
        if let Some(constr) = &self.constr {
            buffer.push('.');
            buffer.push_str(constr);
        }
        print_ty_args(&self.ty_args, buffer);
    }
}

fn print_context(context: &Context, buffer: &mut String) {
    if context.type_params.is_empty() && context.preds.is_empty() {
        return;
    }

    buffer.push('[');

    for (i, (ty_param, kind)) in context.type_params.iter().enumerate() {
        if i != 0 {
            buffer.push_str(", ");
        }
        buffer.push_str(ty_param);
        buffer.push_str(": ");
        let kind_str = match kind {
            Kind::Star => "*",
            Kind::Row(RecordOrVariant::Record) => "row(rec)",
            Kind::Row(RecordOrVariant::Variant) => "row(var)",
        };
        buffer.push_str(kind_str);
    }

    for (i, ty) in context.preds.iter().enumerate() {
        if !context.type_params.is_empty() || i != 0 {
            buffer.push_str(", ");
        }
        ty.node.print(buffer);
    }

    buffer.push(']');
}

fn print_user_ty_args(args: &[L<Type>], buffer: &mut String) {
    if args.is_empty() {
        return;
    }

    buffer.push('[');
    for (i, ty) in args.iter().enumerate() {
        if i != 0 {
            buffer.push_str(", ");
        }
        ty.node.print(buffer);
    }
    buffer.push(']');
}

fn print_ty_args(args: &[Ty], buffer: &mut String) {
    if args.is_empty() {
        return;
    }

    buffer.push('[');
    for (i, ty) in args.iter().enumerate() {
        if i != 0 {
            buffer.push_str(", ");
        }
        buffer.push_str(&ty.to_string());
    }
    buffer.push(']');
}

fn expr_parens(expr: &Expr) -> bool {
    !matches!(
        expr,
        Expr::Var(_) | Expr::FieldSelect(_) | Expr::ConstrSelect(_)
    )
}

const INDENTS: &str = "                                                  ";

use std::fmt::Display;

impl Display for TopDecl {
    fn fmt(&self, f: &mut std::fmt::Formatter<'_>) -> std::fmt::Result {
        let mut s = String::new();
        self.print(&mut s, 0);
        f.write_str(&s)
    }
}

impl Display for TypeDecl {
    fn fmt(&self, f: &mut std::fmt::Formatter<'_>) -> std::fmt::Result {
        let mut s = String::new();
        self.print(&mut s, 0);
        f.write_str(&s)
    }
}

impl Display for TypeDeclRhs {
    fn fmt(&self, f: &mut std::fmt::Formatter<'_>) -> std::fmt::Result {
        let mut s = String::new();
        self.print(&mut s, 0);
        f.write_str(&s)
    }
}

impl Display for FunDecl {
    fn fmt(&self, f: &mut std::fmt::Formatter<'_>) -> std::fmt::Result {
        let mut s = String::new();
        self.print(&mut s, 0);
        f.write_str(&s)
    }
}

impl Display for ImportDecl {
    fn fmt(&self, f: &mut std::fmt::Formatter<'_>) -> std::fmt::Result {
        let mut s = String::new();
        self.print(&mut s);
        f.write_str(&s)
    }
}

impl Display for TraitDecl {
    fn fmt(&self, f: &mut std::fmt::Formatter<'_>) -> std::fmt::Result {
        let mut s = String::new();
        self.print(&mut s, 0);
        f.write_str(&s)
    }
}

impl Display for ImplDecl {
    fn fmt(&self, f: &mut std::fmt::Formatter<'_>) -> std::fmt::Result {
        let mut s = String::new();
        self.print(&mut s, 0);
        f.write_str(&s)
    }
}

impl Display for Type {
    fn fmt(&self, f: &mut std::fmt::Formatter<'_>) -> std::fmt::Result {
        let mut s = String::new();
        self.print(&mut s);
        f.write_str(&s)
    }
}

impl Display for FunSig {
    fn fmt(&self, f: &mut std::fmt::Formatter<'_>) -> std::fmt::Result {
        let mut s = String::new();
        self.print(&None, &SmolStr::new(""), &mut s);
        f.write_str(&s)
    }
}

impl Display for Stmt {
    fn fmt(&self, f: &mut std::fmt::Formatter<'_>) -> std::fmt::Result {
        let mut s = String::new();
        self.print(&mut s, 0);
        f.write_str(&s)
    }
}

impl Display for Expr {
    fn fmt(&self, f: &mut std::fmt::Formatter<'_>) -> std::fmt::Result {
        let mut s = String::new();
        self.print(&mut s, 0);
        f.write_str(&s)
    }
}

impl Display for Pat {
    fn fmt(&self, f: &mut std::fmt::Formatter<'_>) -> std::fmt::Result {
        let mut s = String::new();
        self.print(&mut s);
        f.write_str(&s)
    }
}<|MERGE_RESOLUTION|>--- conflicted
+++ resolved
@@ -798,25 +798,6 @@
                 buffer.push(')');
             }
 
-<<<<<<< HEAD
-            Expr::Seq { ty, elems } => {
-                if let Some(ty) = ty {
-                    buffer.push_str(ty);
-                    buffer.push('.');
-                }
-                buffer.push('[');
-                for (i, (k, v)) in elems.iter().enumerate() {
-                    if i != 0 {
-                        buffer.push_str(", ");
-                    }
-                    if let Some(k) = k {
-                        k.node.print(buffer, indent + 4);
-                        buffer.push_str(" = ");
-                    }
-                    v.node.print(buffer, indent + 4);
-                }
-                buffer.push(']');
-=======
             Expr::Do(body) => {
                 buffer.push_str("do:\n");
                 for stmt in body.iter() {
@@ -824,7 +805,25 @@
                     stmt.node.print(buffer, indent + 4);
                     buffer.push('\n');
                 }
->>>>>>> 077ae66d
+            }
+
+            Expr::Seq { ty, elems } => {
+                if let Some(ty) = ty {
+                    buffer.push_str(ty);
+                    buffer.push('.');
+                }
+                buffer.push('[');
+                for (i, (k, v)) in elems.iter().enumerate() {
+                    if i != 0 {
+                        buffer.push_str(", ");
+                    }
+                    if let Some(k) = k {
+                        k.node.print(buffer, indent + 4);
+                        buffer.push_str(" = ");
+                    }
+                    v.node.print(buffer, indent + 4);
+                }
+                buffer.push(']');
             }
         }
     }
