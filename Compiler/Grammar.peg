--- conflicted
+++ resolved
@@ -1076,13 +1076,8 @@
     first=^ "impl" ctx=context? name=^ "UpperId" "[" t0=type_ ts=(_"," type_)* ","? "]" rhs=implDeclRhs:
         ImplDecl(
             context = ctx,
-<<<<<<< HEAD
             trait_ = newTyId(name, state._tokens),
-            tys = once(t0).chain(ts.iter()).toVec(),
-=======
-            trait_ = newTyId(name),
             tys = Vec.fromIter(once(t0).chain(ts.iter())),
->>>>>>> cb8dadd4
             items = rhs,
             _firstToken = TokenIdx(idx = first),
         )
