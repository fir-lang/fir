#|
This module implements the AST `Visitor` trait with default implementations to
visit the fields, to make it convenient to traverse the ASTs.

Ideally, the default visit methods should visit all of the fields of AST nodes.
But that's too much work, so for now, we only visit the fields that we need to
visit in the use cases of the visitors. We should update the visitors and as we
need to visit more of the fields in new use sites.

In particular, for now, the top-level declaration visitors don't do anything.
Use sites should always override the top-level declaration visitors if they use
`visitModule`.
|#

import [Compiler/Ast]


trait Visitor[v]:
    # ----------------------------------------------------------------
    # Declarations

    visitModule(self: v, d: Vec[TopDecl]):
        defaultVisitModule(self, d)

    visitTopDecl(self: v, d: TopDecl):
        defaultVisitTopDecl(self, d)

    visitTypeDecl(self: v, d: TypeDecl):
        ()

    visitTypeDeclRhs(self: v, d: TypeDeclRhs):
        ()

    visitConFields(self: v, d: ConFields):
        defaultVisitConFields(self, d)

    visitFunDecl(self: v, d: FunDecl):
        ()

    visitImportDecl(self: v, d: ImportDecl):
        ()

    visitTraitDecl(self: v, d: TraitDecl):
        ()

    visitImplDecl(self: v, d: ImplDecl):
        ()

    # ----------------------------------------------------------------
    # Exprs

    visitExpr(self: v, e: Expr):
        defaultVisitExpr(self, e)

    visitVarExpr(self: v, e: VarExpr):
        defaultVisitVarExpr(self, e)

    visitConstrSelectExpr(self: v, e: Constructor):
        self.visitConstructor(e)

    visitFieldSelectExpr(self: v, e: FieldSelectExpr):
        defaultVisitFieldSelectExpr(self, e)

    visitMethodSelectExpr(self: v, e: MethodSelectExpr):
        defaultVisitMethodSelectExpr(self, e)

    visitAssocFnSelectExpr(self: v, e: AssocFnSelectExpr):
        defaultVisitAssocFnSelectExpr(self, e)

    visitCallExpr(self: v, e: CallExpr):
        defaultVisitCallExpr(self, e)

    visitIntExpr(self: v, e: IntExpr):
        ()

    visitStrExpr(self: v, e: StrExpr):
        ()

    visitCharExpr(self: v, e: CharExpr):
        ()

    visitSelfExpr(self: v, e: TokenIdx):
        ()

    visitBinOpExpr(self: v, e: BinOpExpr):
        defaultVisitBinOp(self, e)

    visitUnOpExpr(self: v, e: UnOpExpr):
        defaultVisitUnOp(self, e)

    visitRecordExpr(self: v, e: RecordExpr):
        defaultVisitRecord(self, e)

    visitReturnExpr(self: v, e: ReturnExpr):
        defaultVisitReturn(self, e)

    visitMatchExpr(self: v, e: MatchExpr):
        defaultVisitMatch(self, e)

    visitAlt(self: v, e: Alt):
        defaultVisitAlt(self, e)

    visitIfExpr(self: v, e: IfExpr):
        defaultVisitIf(self, e)

    visitFnExpr(self: v, e: FnExpr):
        defaultVisitFn(self, e)

    visitIsExpr(self: v, e: IsExpr):
        defaultVisitIs(self, e)

    visitDoExpr(self: v, e: DoExpr):
        defaultVisitDo(self, e)

    visitSeqExpr(self: v, e: SeqExpr):
        defaultVisitSeq(self, e)

    visitParenExpr(self: v, e: ParenExpr):
        defaultVisitParen(self, e)

    # ----------------------------------------------------------------
    # Stmts

    visitStmt(self: v, e: Stmt):
        defaultVisitStmt(self, e)

    visitLetStmt(self: v, e: LetStmt):
        defaultVisitLetStmt(self, e)

    visitAssignStmt(self: v, e: AssignStmt):
        defaultVisitAssignStmt(self, e)

    visitExprStmt(self: v, e: Expr):
        defaultVisitExprStmt(self, e)

    visitForStmt(self: v, e: ForStmt):
        defaultVisitForStmt(self, e)

    visitWhileStmt(self: v, e: WhileStmt):
        defaultVisitWhileStmt(self, e)

    visitLoopStmt(self: v, e: LoopStmt):
        defaultVisitLoopStmt(self, e)

    visitBreakStmt(self: v, e: BreakStmt):
        defaultVisitBreakStmt(self, e)

    visitContinueStmt(self: v, e: ContinueStmt):
        defaultVisitContinueStmt(self, e)

    # ----------------------------------------------------------------
    # Patterns

    visitPat(self: v, p: Pat):
        defaultVisitPat(self, p)

    visitVarPat(self: v, p: VarPat):
        ()

    visitConstrPat(self: v, p: ConstrPat):
        defaultVisitConstrPat(self, p)

    visitRecordPat(self: v, p: RecordPat):
        defaultVisitRecordPat(self, p)

    visitIgnorePat(self: v, t: TokenIdx):
        ()

    visitStrPat(self: v, s: Str, t: TokenIdx):
        ()

    visitCharPat(self: v, c: Char, t: TokenIdx):
        ()

    visitOrPat(self: v, ps: Vec[Pat]):
        defaultVisitOrPat(self, ps)

    # ----------------------------------------------------------------
    # Types

    visitType(self: v, t: Type):
        defaultVisitType(self, t)

    visitNamedType(self: v, t: NamedType):
        defaultVisitNamedType(self, t)

    visitTypeVarType(self: v, t: Id):
        ()

    visitRecordType(self: v, t: RecordType):
        defaultVisitRecordType(self, t)

    visitVariantType(self: v, t: VariantType):
        defaultVisitVariantType(self, t)

    visitFnType(self: v, t: FnType):
        defaultVisitFnType(self, t)

    visitTyArgs(self: v, t: TyArgs):
        defaultVisitTyArgs(self, t)

    # ----------------------------------------------------------------
    # Ids

    visitVarId(self: v, id: VarId):
        ()

    visitTyId(self: v, id: TyId):
        ()

    visitAssocVarId(self: v, varId: AssocVarId):
        ()

    # ----------------------------------------------------------------
    # Shared things

    visitConstructor(self: v, c: Constructor):
        defaultVisitConstructor(self, c)


defaultVisitModule[Visitor[v]](v: v, module: Vec[TopDecl]):
    for topDecl in module.iter():
        v.visitTopDecl(topDecl)


defaultVisitTopDecl[Visitor[v]](v: v, topDecl: TopDecl):
    match topDecl:
        TopDecl.Type(d): v.visitTypeDecl(d)
        TopDecl.Fun(d): v.visitFunDecl(d)
        TopDecl.Import(d): v.visitImportDecl(d)
        TopDecl.Trait(d): v.visitTraitDecl(d)
        TopDecl.Impl(d): v.visitImplDecl(d)


defaultVisitConFields[Visitor[v]](v: v, fields: ConFields):
    match fields:
        ConFields.Empty: ()

        ConFields.Named(fields):
            for field: NamedField in fields.iter():
                v.visitType(field.ty)

        ConFields.Unnamed(fields):
            for ty: Type in fields.iter():
                v.visitType(ty)


defaultVisitExpr[Visitor[v]](v: v, expr: Expr):
    match expr:
        Expr.Var(e): v.visitVarExpr(e)
        Expr.ConstrSelect(e): v.visitConstrSelectExpr(e)
        Expr.FieldSelect(e): v.visitFieldSelectExpr(e)
        Expr.MethodSelect(e): v.visitMethodSelectExpr(e)
        Expr.AssocFnSelect(e): v.visitAssocFnSelectExpr(e)
        Expr.Call(e): v.visitCallExpr(e)
        Expr.Int(e): v.visitIntExpr(e)
        Expr.Str(e): v.visitStrExpr(e)
        Expr.Char(e): v.visitCharExpr(e)
        Expr.Self(e): v.visitSelfExpr(e)
        Expr.BinOp(e): v.visitBinOpExpr(e)
        Expr.UnOp(e): v.visitUnOpExpr(e)
        Expr.Record(e): v.visitRecordExpr(e)
        Expr.Return(e): v.visitReturnExpr(e)
        Expr.Match(e): v.visitMatchExpr(e)
        Expr.If(e): v.visitIfExpr(e)
        Expr.Fn_(e): v.visitFnExpr(e)
        Expr.Is(e): v.visitIsExpr(e)
        Expr.Do(e): v.visitDoExpr(e)
        Expr.Seq(e): v.visitSeqExpr(e)
        Expr.Paren(e): v.visitParenExpr(e)


defaultVisitStmt[Visitor[v]](v: v, stmt: Stmt):
    match stmt:
        Stmt.Let(s): v.visitLetStmt(s)
        Stmt.Assign(s): v.visitAssignStmt(s)
        Stmt.Expr(s): v.visitExprStmt(s)
        Stmt.For(s): v.visitForStmt(s)
        Stmt.While(s): v.visitWhileStmt(s)
        Stmt.Loop(s): v.visitLoopStmt(s)
        Stmt.Break(s): v.visitBreakStmt(s)
        Stmt.Continue(s): v.visitContinueStmt(s)


defaultVisitPat[Visitor[v]](v: v, pat: Pat):
    match pat:
        Pat.Var(p): v.visitVarPat(p)
        Pat.Constr(p): v.visitConstrPat(p)
        Pat.Record(p): v.visitRecordPat(p)
        Pat.Ignore(p): v.visitIgnorePat(p)
        Pat.Str(s, t): v.visitStrPat(s, t)
        Pat.Char(c, t): v.visitCharPat(c, t)
        Pat.Or(ps): v.visitOrPat(ps)


defaultVisitType[Visitor[v]](v: v, ty: Type):
    match ty:
        Type.Named(t): v.visitNamedType(t)
        Type.Var(t): v.visitTypeVarType(t)
        Type.Record(t): v.visitRecordType(t)
        Type.Variant(t): v.visitVariantType(t)
        Type.Fn_(t): v.visitFnType(t)


defaultVisitVarExpr[Visitor[v]](v: v, e: VarExpr):
    v.visitVarId(e.id)
    if e.userTyArgs is Option.Some(args):
        v.visitTyArgs(args)


defaultVisitFieldSelectExpr[Visitor[v]](v: v, e: FieldSelectExpr):
    # TODO: `field` field
    v.visitExpr(e.object)
    if e.userTyArgs is Option.Some(args):
        v.visitTyArgs(args)


defaultVisitMethodSelectExpr[Visitor[v]](v: v, e: MethodSelectExpr):
    v.visitExpr(e.object)
    v.visitTyId(e.methodTyId)
    v.visitAssocVarId(e.method)
<<<<<<< HEAD
=======


defaultVisitAssocFnSelectExpr[Visitor[v]](v: v, e: AssocFnSelectExpr):
    v.visitTyId(e.ty)
    v.visitAssocVarId(e.member)
    if e.userTyArgs is Option.Some(args):
        v.visitTyArgs(args)
>>>>>>> 48ca621b


defaultVisitCallExpr[Visitor[v]](v: v, e: CallExpr):
    v.visitExpr(e.fun)
    for arg: Named[Expr] in e.args.iter():
        v.visitExpr(arg.node)


defaultVisitBinOp[Visitor[v]](v: v, e: BinOpExpr):
    v.visitExpr(e.left)
    v.visitExpr(e.right)


defaultVisitUnOp[Visitor[v]](v: v, e: UnOpExpr):
    v.visitExpr(e.expr)


defaultVisitRecord[Visitor[v]](v: v, e: RecordExpr):
    for field: Named[Expr] in e.fields.iter():
        v.visitExpr(field.node)


defaultVisitReturn[Visitor[v]](v: v, e: ReturnExpr):
    if e.expr is Option.Some(e):
        v.visitExpr(e)


defaultVisitMatch[Visitor[v]](v: v, e: MatchExpr):
    v.visitExpr(e.scrutinee)
    for alt: Alt in e.alts.iter():
        v.visitAlt(alt)


defaultVisitAlt[Visitor[v]](v: v, e: Alt):
    v.visitPat(e.pattern)
    if e.guard is Option.Some(e):
        v.visitExpr(e)
    for stmt: Stmt in e.rhs.iter():
        v.visitStmt(stmt)


defaultVisitIf[Visitor[v]](v: v, e: IfExpr):
    for branch: IfBranch in e.branches.iter():
        v.visitExpr(branch.guard)
    if e.elseBranch is Option.Some(stmts):
        for stmt: Stmt in stmts.iter():
            v.visitStmt(stmt)


defaultVisitFn[Visitor[v]](v: v, e: FnExpr):
    for stmt: Stmt in e.body.iter():
        v.visitStmt(stmt)


defaultVisitIs[Visitor[v]](v: v, e: IsExpr):
    v.visitExpr(e.expr)
    v.visitPat(e.pat)


defaultVisitDo[Visitor[v]](v: v, e: DoExpr):
    for stmt: Stmt in e.body.iter():
        v.visitStmt(stmt)


defaultVisitSeq[Visitor[v]](v: v, e: SeqExpr):
    for elem: SeqElem in e.elems.iter():
        if elem.key is Option.Some(e):
            v.visitExpr(e)
        v.visitExpr(elem.value)


defaultVisitParen[Visitor[v]](v: v, e: ParenExpr):
    v.visitExpr(e.expr)


defaultVisitConstructor[Visitor[v]](v: v, c: Constructor):
    v.visitTyId(c.ty)
    if c.userTyArgs is Option.Some(args):
        v.visitTyArgs(args)


defaultVisitLetStmt[Visitor[v]](v: v, s: LetStmt):
    v.visitPat(s.lhs)
    if s.ty is Option.Some(ty):
        v.visitType(ty)
    v.visitExpr(s.rhs)


defaultVisitAssignStmt[Visitor[v]](v: v, s: AssignStmt):
    v.visitExpr(s.lhs)
    v.visitExpr(s.rhs)


defaultVisitExprStmt[Visitor[v]](v: v, s: Expr):
    v.visitExpr(s)


defaultVisitForStmt[Visitor[v]](v: v, s: ForStmt):
    v.visitPat(s.pat)
    if s.astTy is Option.Some(ty):
        v.visitType(ty)
    v.visitExpr(s.expr)
    for stmt: Stmt in s.body.iter():
        v.visitStmt(stmt)


defaultVisitWhileStmt[Visitor[v]](v: v, s: WhileStmt):
    v.visitExpr(s.cond)
    for stmt: Stmt in s.body.iter():
        v.visitStmt(stmt)


defaultVisitLoopStmt[Visitor[v]](v: v, s: LoopStmt):
    for stmt: Stmt in s.body.iter():
        v.visitStmt(stmt)


defaultVisitBreakStmt[Visitor[v]](v: v, s: BreakStmt):
    ()


defaultVisitContinueStmt[Visitor[v]](v: v, s: ContinueStmt):
    ()


defaultVisitConstrPat[Visitor[v]](v: v, s: ConstrPat):
    v.visitConstructor(s.constr)
    for field: Named[Pat] in s.fields.iter():
        v.visitPat(field.node)


defaultVisitRecordPat[Visitor[v]](v: v, s: RecordPat):
    for field: Named[Pat] in s.fields.iter():
        v.visitPat(field.node)


defaultVisitOrPat[Visitor[v]](v: v, ps: Vec[Pat]):
    for p: Pat in ps.iter():
        v.visitPat(p)


defaultVisitNamedType[Visitor[v]](v: v, t: NamedType):
    v.visitTyId(t.name)
    if t.args is Option.Some(args):
        v.visitTyArgs(args)


defaultVisitRecordType[Visitor[v]](v: v, t: RecordType):
    for field: Named[Type] in t.fields.iter():
        v.visitType(field.node)


defaultVisitVariantType[Visitor[v]](v: v, t: VariantType):
    for alt: NamedType in t.alts.iter():
        v.visitNamedType(alt)


defaultVisitFnType[Visitor[v]](v: v, t: FnType):
    for arg: Type in t.args.iter():
        v.visitType(arg)

    if t.ret is Option.Some(ret):
        v.visitType(ret)

    if t.exceptions is Option.Some(exn):
        v.visitType(exn)


defaultVisitTyArgs[Visitor[v]](v: v, t: TyArgs):
    for arg: Type in t.args.iter():
        v.visitType(arg)<|MERGE_RESOLUTION|>--- conflicted
+++ resolved
@@ -319,8 +319,6 @@
     v.visitExpr(e.object)
     v.visitTyId(e.methodTyId)
     v.visitAssocVarId(e.method)
-<<<<<<< HEAD
-=======
 
 
 defaultVisitAssocFnSelectExpr[Visitor[v]](v: v, e: AssocFnSelectExpr):
@@ -328,7 +326,6 @@
     v.visitAssocVarId(e.member)
     if e.userTyArgs is Option.Some(args):
         v.visitTyArgs(args)
->>>>>>> 48ca621b
 
 
 defaultVisitCallExpr[Visitor[v]](v: v, e: CallExpr):
