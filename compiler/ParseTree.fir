type ParseTree[t, nt]:
    Terminal(t)

    NonTerminal:
        kind: nt
        nodes: Vec[ParseTree[t, nt]]

type ParseError[t]:
    UnexpectedEof
    UnexpectedToken(t)

impl[ToStr[t], ToStr[nt]] ToStr[ParseTree[t, nt]]:
<<<<<<< HEAD
    toStr(self: ParseTree[t, nt]) Str:
        self.toDoc().print(80)
=======
    toStr(self: ParseTree[t, nt]): Str
        self.toDoc().render(80)
>>>>>>> 5ba044ba

impl[ToStr[t]] ToStr[ParseError[t]]:
    toStr(self: ParseError[t]) Str:
        match self:
            ParseError.UnexpectedEof: "unexpected end of input"
            ParseError.UnexpectedToken(t): "unexpected token `t`"

ParseTree.toDoc[ToStr[t], ToStr[nt]](self: ParseTree[t, nt]) Doc:
    match self:
        ParseTree.Terminal(t):
            Doc.str(t.toStr())

        ParseTree.NonTerminal(kind, nodes):
            if nodes.len() == 0:
                return Doc.str(kind.toStr())

            let doc = Doc.str(kind.toStr()) + Doc.char('(') + Doc.break_(0)
            let nodeIdx: U32 = 0
            for node: ParseTree[t, nt] in nodes.iter():
                if nodeIdx != 0:
                    doc += Doc.char(',') + Doc.break_(1)
                doc += node.toDoc()
                nodeIdx += 1

            # Add a trailing comma when splitting the node list into lines.
            doc += Doc.whenNotFlat(Doc.char(','))

            (doc.nest(4) + Doc.break_(0) + Doc.char(')')).group()

ParseTree.asTerminal(self: ParseTree[t, nt]) t:
    match self:
        ParseTree.Terminal(t): t
        ParseTree.NonTerminal(..): panic("ParseTree.asTerminal: tree is a non-terminal")

ParseTree.asNonTerminal[Eq[nt], ToStr[nt]](self: ParseTree[t, nt], kind_: nt) Vec[ParseTree[t, nt]]:
    match self:
        ParseTree.Terminal(_):
            panic("ParseTree.asNonTerminal: tree is a terminal")
        ParseTree.NonTerminal(kind, nodes):
            if kind != kind_:
                panic("ParseTree.asNonTerminal: expected `kind_`, found `kind`")
            nodes<|MERGE_RESOLUTION|>--- conflicted
+++ resolved
@@ -10,13 +10,8 @@
     UnexpectedToken(t)
 
 impl[ToStr[t], ToStr[nt]] ToStr[ParseTree[t, nt]]:
-<<<<<<< HEAD
     toStr(self: ParseTree[t, nt]) Str:
-        self.toDoc().print(80)
-=======
-    toStr(self: ParseTree[t, nt]): Str
         self.toDoc().render(80)
->>>>>>> 5ba044ba
 
 impl[ToStr[t]] ToStr[ParseError[t]]:
     toStr(self: ParseError[t]) Str:
