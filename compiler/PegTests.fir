# This program tests PEG parser generator, using the test grammar in TestGrammar.peg, compiled to
# TestGrammar.fir.
#
# Without vector literals it's painful to compare parse trees with expected trees, so for now, this
# prints parse trees, which we then compare with expected output using `goldentests`.

import Lexer
import PegTestLib
import TestGrammar

main()
    runTest("'a' as terminalA", "a", terminalA)
    runTest("'b' as terminalA (should fail)", "b", terminalA)
    runTest("'a b' as terminalA (should fail)", "a b", terminalA)
    runTest("'b' as terminalB", "b", terminalB)
    runTest("'a' as terminalAOrB", "a", terminalAOrB)
    runTest("'b' as terminalAOrB", "b", terminalAOrB)
    runTest("'c' as terminalAOrB (should fail)", "c", terminalAOrB)
    runTest("'b b' as terminalAThenB (should fail)", "b b", terminalAThenB)
    runTest("'a b' as terminalAThenB", "a b", terminalAThenB)
    runTest("'b' as zeroOrMOreAThenB", "b", zeroOrMoreAThenB)
    runTest("'a b' as zeroOrMoreAThenB", "a b", zeroOrMoreAThenB)
    runTest("'a a b' as zeroOrMoreAThenB", "a a b", zeroOrMoreAThenB)
    runTest("'b' as oneOrMoreAThenB", "b", oneOrMoreAThenB)
    runTest("'a b' as oneOrMoreAThenB", "a b", oneOrMoreAThenB)
    runTest("'a a b' as oneOrMoreAThenB", "a a b", oneOrMoreAThenB)
    runTest("'a a b' as zeroOrOneAThenB", "a a b", zeroOrOneAThenB)
    runTest("'a b' as zeroOrOneAThenB", "a b", zeroOrOneAThenB)
    runTest("'b' as zeroOrOneAThenB", "b", zeroOrOneAThenB)
    runTest("'a b' as ignoreAThenB", "a b", ignoreAThenB)
    runTest("'a b' as ignoreGroupAThenB", "a b", ignoreGroupAThenB)
    runTest("'a a' as nonTerminals", "a a", nonTerminals)
    runTest("'a b' as nonTerminals", "a b", nonTerminals)
    runTest("'c a' as nonTerminalsBacktrack", "c a", nonTerminalsBacktrack)
    runTest("'b' as negLookahead", "b", negLookahead)
    runTest("'a' as negLookahead (should fail)", "a", negLookahead)

# expected stdout:
# 'a' as terminalA
# TerminalA(LowerId(1:1:"a"))
# 
# 'b' as terminalA (should fail)
# ERR: unexpected token LowerId(1:1:"b")
# 
# 'a b' as terminalA (should fail)
# ERR: parser didn't consume all input, input len = 2, cursor after parsing = 1
# 
# 'b' as terminalB
# TerminalB(LowerId(1:1:"b"))
# 
# 'a' as terminalAOrB
# TerminalAOrB(LowerId(1:1:"a"))
# 
# 'b' as terminalAOrB
# TerminalAOrB(LowerId(1:1:"b"))
# 
# 'c' as terminalAOrB (should fail)
# ERR: unexpected token LowerId(1:1:"c")
# 
# 'b b' as terminalAThenB (should fail)
# ERR: unexpected token LowerId(1:1:"b")
# 
# 'a b' as terminalAThenB
# TerminalAThenB(LowerId(1:1:"a"), LowerId(1:3:"b"))
# 
# 'b' as zeroOrMOreAThenB
# ZeroOrMoreAThenB(LowerId(1:1:"b"))
# 
# 'a b' as zeroOrMoreAThenB
# ZeroOrMoreAThenB(LowerId(1:1:"a"), LowerId(1:3:"b"))
# 
# 'a a b' as zeroOrMoreAThenB
# ZeroOrMoreAThenB(LowerId(1:1:"a"), LowerId(1:3:"a"), LowerId(1:5:"b"))
# 
# 'b' as oneOrMoreAThenB
# ERR: unexpected token LowerId(1:1:"b")
# 
# 'a b' as oneOrMoreAThenB
# OneOrMoreAThenB(LowerId(1:1:"a"), LowerId(1:3:"b"))
# 
# 'a a b' as oneOrMoreAThenB
# OneOrMoreAThenB(LowerId(1:1:"a"), LowerId(1:3:"a"), LowerId(1:5:"b"))
# 
# 'a a b' as zeroOrOneAThenB
# ERR: unexpected token LowerId(1:1:"a")
# 
# 'a b' as zeroOrOneAThenB
# ZeroOrOneAThenB(LowerId(1:1:"a"), LowerId(1:3:"b"))
# 
# 'b' as zeroOrOneAThenB
# ZeroOrOneAThenB(LowerId(1:1:"b"))
# 
# 'a b' as ignoreAThenB
# IgnoreAThenB(LowerId(1:3:"b"))
# 
# 'a b' as ignoreGroupAThenB
# IgnoreGroupAThenB
# 
# 'a a' as nonTerminals
# NonTerminals(TerminalAOrB(LowerId(1:1:"a")), TerminalAOrB(LowerId(1:3:"a")))
# 
# 'a b' as nonTerminals
# NonTerminals(TerminalAOrB(LowerId(1:1:"a")), TerminalAOrB(LowerId(1:3:"b")))
# 
# 'c a' as nonTerminalsBacktrack
# NonTerminalsBacktrack(LowerId(1:1:"c"), LowerId(1:3:"a"))
# 
# 'b' as negLookahead
# NegLookahead(TerminalAOrB(LowerId(1:1:"b")))
# 
# 'a' as negLookahead (should fail)
# ERR: unexpected token LowerId(1:1:"a")

<<<<<<< HEAD
# expected stderr: compiler/Token.fir:138:9: Unexhaustive pattern match
=======
# expected stderr: compiler/Token.fir:138:9: Unexhaustive pattern match
>>>>>>> 51f5b425
<|MERGE_RESOLUTION|>--- conflicted
+++ resolved
@@ -111,8 +111,4 @@
 # 'a' as negLookahead (should fail)
 # ERR: unexpected token LowerId(1:1:"a")
 
-<<<<<<< HEAD
-# expected stderr: compiler/Token.fir:138:9: Unexhaustive pattern match
-=======
-# expected stderr: compiler/Token.fir:138:9: Unexhaustive pattern match
->>>>>>> 51f5b425
+# expected stderr: compiler/Token.fir:138:9: Unexhaustive pattern match