--- conflicted
+++ resolved
@@ -1,20 +1,7 @@
 import Ast
 import AstPrinter
 import Lexer
-<<<<<<< HEAD
 import Parser
-import Scanner
-
-main(args: Array[Str])
-    let filePath = args.get(1)
-    let fileContents = readFileUtf8(filePath)
-    let (tokens, error) = tokenize(filePath, fileContents)
-    tokens = scan(tokens)
-    for token: Token in tokens.iter():
-        print(token)
-    if error is Option.Some(error):
-        printStr("ERROR: `error.loc.byteIdx`: `error.msg`")
-=======
 import Scanner
 
 main(args: Array[Str])
@@ -29,12 +16,6 @@
             printStr("ERROR: `error.loc.byteIdx`: `error.msg`")
         return
 
-    print("SCANNER TESTS")
-    print("")
-    scannerTests()
->>>>>>> cd10506c
-
-    print("")
     print("SCANNER TESTS")
     print("")
     scannerTests()
