--- conflicted
+++ resolved
@@ -1043,11 +1043,7 @@
             if state.peek() is Option.Some(sym) and sym is Token(kind = TokenKind.RBracket, ..):
                 state._cursor += 1
             else:
-<<<<<<< HEAD
                 throw(state._cursor)
-=======
-                throw(state._errorCursor.unwrapOr(state._cursor))
->>>>>>> b36955bd
             params
         )
         let params = match symResult:
@@ -1130,11 +1126,7 @@
             if state.peek() is Option.Some(sym) and sym is Token(kind = TokenKind.RBracket, ..):
                 state._cursor += 1
             else:
-<<<<<<< HEAD
                 throw(state._cursor)
-=======
-                throw(state._errorCursor.unwrapOr(state._cursor))
->>>>>>> b36955bd
             params
         )
         let params = match symResult:
@@ -1168,11 +1160,7 @@
             if state.peek() is Option.Some(sym) and sym is Token(kind = TokenKind.RParen, ..):
                 state._cursor += 1
             else:
-<<<<<<< HEAD
                 throw(state._cursor)
-=======
-                throw(state._errorCursor.unwrapOr(state._cursor))
->>>>>>> b36955bd
             fs
         )
         let fs = match symResult:
@@ -1232,11 +1220,7 @@
             if state.peek() is Option.Some(sym) and sym is Token(kind = TokenKind.RBracket, ..):
                 state._cursor += 1
             else:
-<<<<<<< HEAD
                 throw(state._cursor)
-=======
-                throw(state._errorCursor.unwrapOr(state._cursor))
->>>>>>> b36955bd
             params
         )
         let params = match symResult:
