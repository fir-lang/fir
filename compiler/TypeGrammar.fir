# This is generated file, do not edit.

import ParseTree
import Token

type NonTerminal:
    Type_
    RecordType
    VariantType
    FnType
    NamedType
    RecordTypeFields
    RecordTypeField
    VariantAlt
    FnArgs
    ReturnType
    TypeDecl
    TypeParams
    TypeDeclRhs
    ConDecl
    NamedFields
    NamedField
    UnnamedFields

impl ToStr[NonTerminal]:
    toStr(self: NonTerminal) Str:
        match self:
            NonTerminal.Type_: "Type_"
            NonTerminal.RecordType: "RecordType"
            NonTerminal.VariantType: "VariantType"
            NonTerminal.FnType: "FnType"
            NonTerminal.NamedType: "NamedType"
            NonTerminal.RecordTypeFields: "RecordTypeFields"
            NonTerminal.RecordTypeField: "RecordTypeField"
            NonTerminal.VariantAlt: "VariantAlt"
            NonTerminal.FnArgs: "FnArgs"
            NonTerminal.ReturnType: "ReturnType"
            NonTerminal.TypeDecl: "TypeDecl"
            NonTerminal.TypeParams: "TypeParams"
            NonTerminal.TypeDeclRhs: "TypeDeclRhs"
            NonTerminal.ConDecl: "ConDecl"
            NonTerminal.NamedFields: "NamedFields"
            NonTerminal.NamedField: "NamedField"
            NonTerminal.UnnamedFields: "UnnamedFields"

impl Eq[NonTerminal]:
    __eq(self: NonTerminal, other: NonTerminal) Bool:
        match (left = self, right = other):
            (left = NonTerminal.Type_, right = NonTerminal.Type_): Bool.True
            (left = NonTerminal.RecordType, right = NonTerminal.RecordType): Bool.True
            (left = NonTerminal.VariantType, right = NonTerminal.VariantType): Bool.True
            (left = NonTerminal.FnType, right = NonTerminal.FnType): Bool.True
            (left = NonTerminal.NamedType, right = NonTerminal.NamedType): Bool.True
            (left = NonTerminal.RecordTypeFields, right = NonTerminal.RecordTypeFields): Bool.True
            (left = NonTerminal.RecordTypeField, right = NonTerminal.RecordTypeField): Bool.True
            (left = NonTerminal.VariantAlt, right = NonTerminal.VariantAlt): Bool.True
            (left = NonTerminal.FnArgs, right = NonTerminal.FnArgs): Bool.True
            (left = NonTerminal.ReturnType, right = NonTerminal.ReturnType): Bool.True
            (left = NonTerminal.TypeDecl, right = NonTerminal.TypeDecl): Bool.True
            (left = NonTerminal.TypeParams, right = NonTerminal.TypeParams): Bool.True
            (left = NonTerminal.TypeDeclRhs, right = NonTerminal.TypeDeclRhs): Bool.True
            (left = NonTerminal.ConDecl, right = NonTerminal.ConDecl): Bool.True
            (left = NonTerminal.NamedFields, right = NonTerminal.NamedFields): Bool.True
            (left = NonTerminal.NamedField, right = NonTerminal.NamedField): Bool.True
            (left = NonTerminal.UnnamedFields, right = NonTerminal.UnnamedFields): Bool.True
            _: Bool.False

type_(tokens: Vec[Token], cursor: U32) (tree: ParseTree[Token, NonTerminal], newCursor: U32) / ParseError[Token]:
    let cursor0 = cursor
    let nodes: Vec[ParseTree[Token, NonTerminal]] = Vec.withCapacity(0)
    let altResult = try({
        let nonTerminalResult = namedType(tokens, cursor)
        cursor = nonTerminalResult.newCursor
        nodes.push(nonTerminalResult.tree)
        cursor
    })
    match altResult:
        Result.Err(err):
            cursor = cursor0
            nodes.clear()
        Result.Ok(newCursor):
            return (tree = ParseTree.NonTerminal(kind = NonTerminal.Type_, nodes), newCursor = newCursor)
    let altResult = try({
        if cursor == tokens.len():
            throw(ParseError.UnexpectedEof)
        if tokens.get(cursor) is Token(kind = TokenKind.LowerId | TokenKind.Self_, ..):
            nodes.push(ParseTree.Terminal(tokens.get(cursor)))
            cursor += 1
        else:
            throw(ParseError.UnexpectedToken(tokens.get(cursor)))
        cursor
    })
    match altResult:
        Result.Err(err):
            cursor = cursor0
            nodes.clear()
        Result.Ok(newCursor):
            return (tree = ParseTree.NonTerminal(kind = NonTerminal.Type_, nodes), newCursor = newCursor)
    let altResult = try({
        let nonTerminalResult = recordType(tokens, cursor)
        cursor = nonTerminalResult.newCursor
        nodes.push(nonTerminalResult.tree)
        cursor
    })
    match altResult:
        Result.Err(err):
            cursor = cursor0
            nodes.clear()
        Result.Ok(newCursor):
            return (tree = ParseTree.NonTerminal(kind = NonTerminal.Type_, nodes), newCursor = newCursor)
    let altResult = try({
        let nonTerminalResult = variantType(tokens, cursor)
        cursor = nonTerminalResult.newCursor
        nodes.push(nonTerminalResult.tree)
        cursor
    })
    match altResult:
        Result.Err(err):
            cursor = cursor0
            nodes.clear()
        Result.Ok(newCursor):
            return (tree = ParseTree.NonTerminal(kind = NonTerminal.Type_, nodes), newCursor = newCursor)
    let altResult = try({
        let nonTerminalResult = fnType(tokens, cursor)
        cursor = nonTerminalResult.newCursor
        nodes.push(nonTerminalResult.tree)
        cursor
    })
    match altResult:
        Result.Err(err):
            cursor = cursor0
            nodes.clear()
        Result.Ok(newCursor):
            return (tree = ParseTree.NonTerminal(kind = NonTerminal.Type_, nodes), newCursor = newCursor)
    if cursor == tokens.len():
        throw(ParseError.UnexpectedEof)
    else:
        throw(ParseError.UnexpectedToken(tokens.get(cursor)))

recordType(tokens: Vec[Token], cursor: U32) (tree: ParseTree[Token, NonTerminal], newCursor: U32) / ParseError[Token]:
    let cursor0 = cursor
    let nodes: Vec[ParseTree[Token, NonTerminal]] = Vec.withCapacity(0)
    let altResult = try({
        if cursor == tokens.len():
            throw(ParseError.UnexpectedEof)
        if tokens.get(cursor) is Token(kind = TokenKind.LParen, ..):
            cursor += 1
        else:
            throw(ParseError.UnexpectedToken(tokens.get(cursor)))
        if cursor == tokens.len():
            throw(ParseError.UnexpectedEof)
        if tokens.get(cursor) is Token(kind = TokenKind.RParen, ..):
            cursor += 1
        else:
            throw(ParseError.UnexpectedToken(tokens.get(cursor)))
        cursor
    })
    match altResult:
        Result.Err(err):
            cursor = cursor0
            nodes.clear()
        Result.Ok(newCursor):
            return (tree = ParseTree.NonTerminal(kind = NonTerminal.RecordType, nodes), newCursor = newCursor)
    let altResult = try({
        if cursor == tokens.len():
            throw(ParseError.UnexpectedEof)
        if tokens.get(cursor) is Token(kind = TokenKind.LParen, ..):
            cursor += 1
        else:
            throw(ParseError.UnexpectedToken(tokens.get(cursor)))
        let nonTerminalResult = recordTypeFields(tokens, cursor)
        cursor = nonTerminalResult.newCursor
        nodes.push(nonTerminalResult.tree)
        if cursor == tokens.len():
            throw(ParseError.UnexpectedEof)
        if tokens.get(cursor) is Token(kind = TokenKind.RParen, ..):
            cursor += 1
        else:
            throw(ParseError.UnexpectedToken(tokens.get(cursor)))
        cursor
    })
    match altResult:
        Result.Err(err):
            cursor = cursor0
            nodes.clear()
        Result.Ok(newCursor):
            return (tree = ParseTree.NonTerminal(kind = NonTerminal.RecordType, nodes), newCursor = newCursor)
    if cursor == tokens.len():
        throw(ParseError.UnexpectedEof)
    else:
        throw(ParseError.UnexpectedToken(tokens.get(cursor)))

variantType(tokens: Vec[Token], cursor: U32) (tree: ParseTree[Token, NonTerminal], newCursor: U32) / ParseError[Token]:
    let cursor0 = cursor
    let nodes: Vec[ParseTree[Token, NonTerminal]] = Vec.withCapacity(0)
    let altResult = try({
        if cursor == tokens.len():
            throw(ParseError.UnexpectedEof)
        if tokens.get(cursor) is Token(kind = TokenKind.LBracket, ..):
            cursor += 1
        else:
            throw(ParseError.UnexpectedToken(tokens.get(cursor)))
        if cursor == tokens.len():
            throw(ParseError.UnexpectedEof)
        if tokens.get(cursor) is Token(kind = TokenKind.RBracket, ..):
            cursor += 1
        else:
            throw(ParseError.UnexpectedToken(tokens.get(cursor)))
        cursor
    })
    match altResult:
        Result.Err(err):
            cursor = cursor0
            nodes.clear()
        Result.Ok(newCursor):
            return (tree = ParseTree.NonTerminal(kind = NonTerminal.VariantType, nodes), newCursor = newCursor)
    let altResult = try({
        if cursor == tokens.len():
            throw(ParseError.UnexpectedEof)
        if tokens.get(cursor) is Token(kind = TokenKind.LBracket, ..):
            cursor += 1
        else:
            throw(ParseError.UnexpectedToken(tokens.get(cursor)))
        let nonTerminalResult = variantAlt(tokens, cursor)
        cursor = nonTerminalResult.newCursor
        nodes.push(nonTerminalResult.tree)
        loop:
            let nodesLen0 = nodes.len()
            let symResult = try({
                if cursor == tokens.len():
                    throw(ParseError.UnexpectedEof)
                if tokens.get(cursor) is Token(kind = TokenKind.Comma, ..):
                    cursor += 1
                else:
                    throw(ParseError.UnexpectedToken(tokens.get(cursor)))
                let nonTerminalResult = variantAlt(tokens, cursor)
                cursor = nonTerminalResult.newCursor
                nodes.push(nonTerminalResult.tree)
                cursor
            })
            match symResult:
                Result.Err(_):
                    nodes.truncate(nodesLen0)
                    break
                Result.Ok(newCursor):
                    cursor = newCursor
        if cursor == tokens.len():
            throw(ParseError.UnexpectedEof)
        if tokens.get(cursor) is Token(kind = TokenKind.Comma, ..):
            cursor += 1
        else:
            throw(ParseError.UnexpectedToken(tokens.get(cursor)))
        if cursor == tokens.len():
            throw(ParseError.UnexpectedEof)
        if tokens.get(cursor) is Token(kind = TokenKind.DotDot, ..):
            cursor += 1
        else:
            throw(ParseError.UnexpectedToken(tokens.get(cursor)))
        if cursor == tokens.len():
            throw(ParseError.UnexpectedEof)
        if tokens.get(cursor) is Token(kind = TokenKind.LowerId | TokenKind.Self_, ..):
            nodes.push(ParseTree.Terminal(tokens.get(cursor)))
            cursor += 1
        else:
            throw(ParseError.UnexpectedToken(tokens.get(cursor)))
        if cursor == tokens.len():
            throw(ParseError.UnexpectedEof)
        if tokens.get(cursor) is Token(kind = TokenKind.RBracket, ..):
            cursor += 1
        else:
            throw(ParseError.UnexpectedToken(tokens.get(cursor)))
        cursor
    })
    match altResult:
        Result.Err(err):
            cursor = cursor0
            nodes.clear()
        Result.Ok(newCursor):
            return (tree = ParseTree.NonTerminal(kind = NonTerminal.VariantType, nodes), newCursor = newCursor)
    let altResult = try({
        if cursor == tokens.len():
            throw(ParseError.UnexpectedEof)
        if tokens.get(cursor) is Token(kind = TokenKind.LBracket, ..):
            cursor += 1
        else:
            throw(ParseError.UnexpectedToken(tokens.get(cursor)))
        let nonTerminalResult = variantAlt(tokens, cursor)
        cursor = nonTerminalResult.newCursor
        nodes.push(nonTerminalResult.tree)
        loop:
            let nodesLen0 = nodes.len()
            let symResult = try({
                if cursor == tokens.len():
                    throw(ParseError.UnexpectedEof)
                if tokens.get(cursor) is Token(kind = TokenKind.Comma, ..):
                    cursor += 1
                else:
                    throw(ParseError.UnexpectedToken(tokens.get(cursor)))
                let nonTerminalResult = variantAlt(tokens, cursor)
                cursor = nonTerminalResult.newCursor
                nodes.push(nonTerminalResult.tree)
                cursor
            })
            match symResult:
                Result.Err(_):
                    nodes.truncate(nodesLen0)
                    break
                Result.Ok(newCursor):
                    cursor = newCursor
        let nodesLen0 = nodes.len()
        let symResult = try({
            if cursor == tokens.len():
                throw(ParseError.UnexpectedEof)
            if tokens.get(cursor) is Token(kind = TokenKind.Comma, ..):
                cursor += 1
            else:
                throw(ParseError.UnexpectedToken(tokens.get(cursor)))
            cursor
        })
        match symResult:
            Result.Err(_):
                nodes.truncate(nodesLen0)
            Result.Ok(newCursor):
                cursor = newCursor
        if cursor == tokens.len():
            throw(ParseError.UnexpectedEof)
        if tokens.get(cursor) is Token(kind = TokenKind.RBracket, ..):
            cursor += 1
        else:
            throw(ParseError.UnexpectedToken(tokens.get(cursor)))
        cursor
    })
    match altResult:
        Result.Err(err):
            cursor = cursor0
            nodes.clear()
        Result.Ok(newCursor):
            return (tree = ParseTree.NonTerminal(kind = NonTerminal.VariantType, nodes), newCursor = newCursor)
    if cursor == tokens.len():
        throw(ParseError.UnexpectedEof)
    else:
        throw(ParseError.UnexpectedToken(tokens.get(cursor)))

fnType(tokens: Vec[Token], cursor: U32) (tree: ParseTree[Token, NonTerminal], newCursor: U32) / ParseError[Token]:
    let cursor0 = cursor
    let nodes: Vec[ParseTree[Token, NonTerminal]] = Vec.withCapacity(0)
    let altResult = try({
        if cursor == tokens.len():
            throw(ParseError.UnexpectedEof)
        if tokens.get(cursor) is Token(kind = TokenKind.UpperFn, ..):
            cursor += 1
        else:
            throw(ParseError.UnexpectedToken(tokens.get(cursor)))
        if cursor == tokens.len():
            throw(ParseError.UnexpectedEof)
        if tokens.get(cursor) is Token(kind = TokenKind.LParen, ..):
            cursor += 1
        else:
            throw(ParseError.UnexpectedToken(tokens.get(cursor)))
        let nodesLen0 = nodes.len()
        let symResult = try({
            let nonTerminalResult = fnArgs(tokens, cursor)
            cursor = nonTerminalResult.newCursor
            nodes.push(nonTerminalResult.tree)
            cursor
        })
        match symResult:
            Result.Err(_):
                nodes.truncate(nodesLen0)
            Result.Ok(newCursor):
                cursor = newCursor
        if cursor == tokens.len():
            throw(ParseError.UnexpectedEof)
        if tokens.get(cursor) is Token(kind = TokenKind.RParen, ..):
            cursor += 1
        else:
            throw(ParseError.UnexpectedToken(tokens.get(cursor)))
        let nodesLen0 = nodes.len()
        let symResult = try({
            let nonTerminalResult = returnType(tokens, cursor)
            cursor = nonTerminalResult.newCursor
            nodes.push(nonTerminalResult.tree)
            cursor
        })
        match symResult:
            Result.Err(_):
                nodes.truncate(nodesLen0)
            Result.Ok(newCursor):
                cursor = newCursor
        cursor
    })
    match altResult:
        Result.Err(err):
            cursor = cursor0
            nodes.clear()
        Result.Ok(newCursor):
            return (tree = ParseTree.NonTerminal(kind = NonTerminal.FnType, nodes), newCursor = newCursor)
    if cursor == tokens.len():
        throw(ParseError.UnexpectedEof)
    else:
        throw(ParseError.UnexpectedToken(tokens.get(cursor)))

namedType(tokens: Vec[Token], cursor: U32) (tree: ParseTree[Token, NonTerminal], newCursor: U32) / ParseError[Token]:
    let cursor0 = cursor
    let nodes: Vec[ParseTree[Token, NonTerminal]] = Vec.withCapacity(0)
    let altResult = try({
        if cursor == tokens.len():
            throw(ParseError.UnexpectedEof)
        if tokens.get(cursor) is Token(kind = TokenKind.UpperId, ..):
            nodes.push(ParseTree.Terminal(tokens.get(cursor)))
            cursor += 1
        else:
            throw(ParseError.UnexpectedToken(tokens.get(cursor)))
        if cursor == tokens.len():
            throw(ParseError.UnexpectedEof)
        if tokens.get(cursor) is Token(kind = TokenKind.LBracket, ..):
            cursor += 1
        else:
            throw(ParseError.UnexpectedToken(tokens.get(cursor)))
        let nonTerminalResult = type_(tokens, cursor)
        cursor = nonTerminalResult.newCursor
        nodes.push(nonTerminalResult.tree)
        loop:
            let nodesLen0 = nodes.len()
            let symResult = try({
                if cursor == tokens.len():
                    throw(ParseError.UnexpectedEof)
                if tokens.get(cursor) is Token(kind = TokenKind.Comma, ..):
                    cursor += 1
                else:
                    throw(ParseError.UnexpectedToken(tokens.get(cursor)))
                let nonTerminalResult = type_(tokens, cursor)
                cursor = nonTerminalResult.newCursor
                nodes.push(nonTerminalResult.tree)
                cursor
            })
            match symResult:
                Result.Err(_):
                    nodes.truncate(nodesLen0)
                    break
                Result.Ok(newCursor):
                    cursor = newCursor
        let nodesLen0 = nodes.len()
        let symResult = try({
            if cursor == tokens.len():
                throw(ParseError.UnexpectedEof)
            if tokens.get(cursor) is Token(kind = TokenKind.Comma, ..):
                cursor += 1
            else:
                throw(ParseError.UnexpectedToken(tokens.get(cursor)))
            cursor
        })
        match symResult:
            Result.Err(_):
                nodes.truncate(nodesLen0)
            Result.Ok(newCursor):
                cursor = newCursor
        if cursor == tokens.len():
            throw(ParseError.UnexpectedEof)
        if tokens.get(cursor) is Token(kind = TokenKind.RBracket, ..):
            cursor += 1
        else:
            throw(ParseError.UnexpectedToken(tokens.get(cursor)))
        cursor
    })
    match altResult:
        Result.Err(err):
            cursor = cursor0
            nodes.clear()
        Result.Ok(newCursor):
            return (tree = ParseTree.NonTerminal(kind = NonTerminal.NamedType, nodes), newCursor = newCursor)
    let altResult = try({
        if cursor == tokens.len():
            throw(ParseError.UnexpectedEof)
        if tokens.get(cursor) is Token(kind = TokenKind.UpperId, ..):
            nodes.push(ParseTree.Terminal(tokens.get(cursor)))
            cursor += 1
        else:
            throw(ParseError.UnexpectedToken(tokens.get(cursor)))
        cursor
    })
    match altResult:
        Result.Err(err):
            cursor = cursor0
            nodes.clear()
        Result.Ok(newCursor):
            return (tree = ParseTree.NonTerminal(kind = NonTerminal.NamedType, nodes), newCursor = newCursor)
    if cursor == tokens.len():
        throw(ParseError.UnexpectedEof)
    else:
        throw(ParseError.UnexpectedToken(tokens.get(cursor)))

recordTypeFields(tokens: Vec[Token], cursor: U32) (tree: ParseTree[Token, NonTerminal], newCursor: U32) / ParseError[Token]:
    let cursor0 = cursor
    let nodes: Vec[ParseTree[Token, NonTerminal]] = Vec.withCapacity(0)
    let altResult = try({
        let nonTerminalResult = recordTypeField(tokens, cursor)
        cursor = nonTerminalResult.newCursor
        nodes.push(nonTerminalResult.tree)
        loop:
            let nodesLen0 = nodes.len()
            let symResult = try({
                if cursor == tokens.len():
                    throw(ParseError.UnexpectedEof)
                if tokens.get(cursor) is Token(kind = TokenKind.Comma, ..):
                    cursor += 1
                else:
                    throw(ParseError.UnexpectedToken(tokens.get(cursor)))
                let nonTerminalResult = recordTypeField(tokens, cursor)
                cursor = nonTerminalResult.newCursor
                nodes.push(nonTerminalResult.tree)
                cursor
            })
            match symResult:
                Result.Err(_):
                    nodes.truncate(nodesLen0)
                    break
                Result.Ok(newCursor):
                    cursor = newCursor
        if cursor == tokens.len():
            throw(ParseError.UnexpectedEof)
        if tokens.get(cursor) is Token(kind = TokenKind.Comma, ..):
            cursor += 1
        else:
            throw(ParseError.UnexpectedToken(tokens.get(cursor)))
        if cursor == tokens.len():
            throw(ParseError.UnexpectedEof)
        if tokens.get(cursor) is Token(kind = TokenKind.DotDot, ..):
            cursor += 1
        else:
            throw(ParseError.UnexpectedToken(tokens.get(cursor)))
        if cursor == tokens.len():
            throw(ParseError.UnexpectedEof)
        if tokens.get(cursor) is Token(kind = TokenKind.LowerId | TokenKind.Self_, ..):
            nodes.push(ParseTree.Terminal(tokens.get(cursor)))
            cursor += 1
        else:
            throw(ParseError.UnexpectedToken(tokens.get(cursor)))
        cursor
    })
    match altResult:
        Result.Err(err):
            cursor = cursor0
            nodes.clear()
        Result.Ok(newCursor):
            return (tree = ParseTree.NonTerminal(kind = NonTerminal.RecordTypeFields, nodes), newCursor = newCursor)
    let altResult = try({
        let nonTerminalResult = recordTypeField(tokens, cursor)
        cursor = nonTerminalResult.newCursor
        nodes.push(nonTerminalResult.tree)
        loop:
            let nodesLen0 = nodes.len()
            let symResult = try({
                if cursor == tokens.len():
                    throw(ParseError.UnexpectedEof)
                if tokens.get(cursor) is Token(kind = TokenKind.Comma, ..):
                    cursor += 1
                else:
                    throw(ParseError.UnexpectedToken(tokens.get(cursor)))
                let nonTerminalResult = recordTypeField(tokens, cursor)
                cursor = nonTerminalResult.newCursor
                nodes.push(nonTerminalResult.tree)
                cursor
            })
            match symResult:
                Result.Err(_):
                    nodes.truncate(nodesLen0)
                    break
                Result.Ok(newCursor):
                    cursor = newCursor
        let nodesLen0 = nodes.len()
        let symResult = try({
            if cursor == tokens.len():
                throw(ParseError.UnexpectedEof)
            if tokens.get(cursor) is Token(kind = TokenKind.Comma, ..):
                cursor += 1
            else:
                throw(ParseError.UnexpectedToken(tokens.get(cursor)))
            cursor
        })
        match symResult:
            Result.Err(_):
                nodes.truncate(nodesLen0)
            Result.Ok(newCursor):
                cursor = newCursor
        cursor
    })
    match altResult:
        Result.Err(err):
            cursor = cursor0
            nodes.clear()
        Result.Ok(newCursor):
            return (tree = ParseTree.NonTerminal(kind = NonTerminal.RecordTypeFields, nodes), newCursor = newCursor)
    if cursor == tokens.len():
        throw(ParseError.UnexpectedEof)
    else:
        throw(ParseError.UnexpectedToken(tokens.get(cursor)))

recordTypeField(tokens: Vec[Token], cursor: U32) (tree: ParseTree[Token, NonTerminal], newCursor: U32) / ParseError[Token]:
    let cursor0 = cursor
    let nodes: Vec[ParseTree[Token, NonTerminal]] = Vec.withCapacity(0)
    let altResult = try({
        if cursor == tokens.len():
            throw(ParseError.UnexpectedEof)
        if tokens.get(cursor) is Token(kind = TokenKind.LowerId | TokenKind.Self_, ..):
            nodes.push(ParseTree.Terminal(tokens.get(cursor)))
            cursor += 1
        else:
            throw(ParseError.UnexpectedToken(tokens.get(cursor)))
        if cursor == tokens.len():
            throw(ParseError.UnexpectedEof)
        if tokens.get(cursor) is Token(kind = TokenKind.Colon, ..):
            cursor += 1
        else:
            throw(ParseError.UnexpectedToken(tokens.get(cursor)))
        let nonTerminalResult = type_(tokens, cursor)
        cursor = nonTerminalResult.newCursor
        nodes.push(nonTerminalResult.tree)
        cursor
    })
    match altResult:
        Result.Err(err):
            cursor = cursor0
            nodes.clear()
        Result.Ok(newCursor):
            return (tree = ParseTree.NonTerminal(kind = NonTerminal.RecordTypeField, nodes), newCursor = newCursor)
    let altResult = try({
        let nonTerminalResult = type_(tokens, cursor)
        cursor = nonTerminalResult.newCursor
        nodes.push(nonTerminalResult.tree)
        cursor
    })
    match altResult:
        Result.Err(err):
            cursor = cursor0
            nodes.clear()
        Result.Ok(newCursor):
            return (tree = ParseTree.NonTerminal(kind = NonTerminal.RecordTypeField, nodes), newCursor = newCursor)
    if cursor == tokens.len():
        throw(ParseError.UnexpectedEof)
    else:
        throw(ParseError.UnexpectedToken(tokens.get(cursor)))

variantAlt(tokens: Vec[Token], cursor: U32) (tree: ParseTree[Token, NonTerminal], newCursor: U32) / ParseError[Token]:
    let cursor0 = cursor
    let nodes: Vec[ParseTree[Token, NonTerminal]] = Vec.withCapacity(0)
    let altResult = try({
        if cursor == tokens.len():
            throw(ParseError.UnexpectedEof)
        if tokens.get(cursor) is Token(kind = TokenKind.UpperId, ..):
            nodes.push(ParseTree.Terminal(tokens.get(cursor)))
            cursor += 1
        else:
            throw(ParseError.UnexpectedToken(tokens.get(cursor)))
        if cursor == tokens.len():
            throw(ParseError.UnexpectedEof)
        if tokens.get(cursor) is Token(kind = TokenKind.LParen, ..):
            cursor += 1
        else:
            throw(ParseError.UnexpectedToken(tokens.get(cursor)))
        let nonTerminalResult = recordTypeFields(tokens, cursor)
        cursor = nonTerminalResult.newCursor
        nodes.push(nonTerminalResult.tree)
        if cursor == tokens.len():
            throw(ParseError.UnexpectedEof)
        if tokens.get(cursor) is Token(kind = TokenKind.RParen, ..):
            cursor += 1
        else:
            throw(ParseError.UnexpectedToken(tokens.get(cursor)))
        cursor
    })
    match altResult:
        Result.Err(err):
            cursor = cursor0
            nodes.clear()
        Result.Ok(newCursor):
            return (tree = ParseTree.NonTerminal(kind = NonTerminal.VariantAlt, nodes), newCursor = newCursor)
    let altResult = try({
        if cursor == tokens.len():
            throw(ParseError.UnexpectedEof)
        if tokens.get(cursor) is Token(kind = TokenKind.UpperId, ..):
            nodes.push(ParseTree.Terminal(tokens.get(cursor)))
            cursor += 1
        else:
            throw(ParseError.UnexpectedToken(tokens.get(cursor)))
        cursor
    })
    match altResult:
        Result.Err(err):
            cursor = cursor0
            nodes.clear()
        Result.Ok(newCursor):
            return (tree = ParseTree.NonTerminal(kind = NonTerminal.VariantAlt, nodes), newCursor = newCursor)
    if cursor == tokens.len():
        throw(ParseError.UnexpectedEof)
    else:
        throw(ParseError.UnexpectedToken(tokens.get(cursor)))

fnArgs(tokens: Vec[Token], cursor: U32) (tree: ParseTree[Token, NonTerminal], newCursor: U32) / ParseError[Token]:
    let cursor0 = cursor
    let nodes: Vec[ParseTree[Token, NonTerminal]] = Vec.withCapacity(0)
    let altResult = try({
        let nonTerminalResult = type_(tokens, cursor)
        cursor = nonTerminalResult.newCursor
        nodes.push(nonTerminalResult.tree)
        loop:
            let nodesLen0 = nodes.len()
            let symResult = try({
                if cursor == tokens.len():
                    throw(ParseError.UnexpectedEof)
                if tokens.get(cursor) is Token(kind = TokenKind.Comma, ..):
                    cursor += 1
                else:
                    throw(ParseError.UnexpectedToken(tokens.get(cursor)))
                let nonTerminalResult = type_(tokens, cursor)
                cursor = nonTerminalResult.newCursor
                nodes.push(nonTerminalResult.tree)
                cursor
            })
            match symResult:
                Result.Err(_):
                    nodes.truncate(nodesLen0)
                    break
                Result.Ok(newCursor):
                    cursor = newCursor
        let nodesLen0 = nodes.len()
        let symResult = try({
            if cursor == tokens.len():
                throw(ParseError.UnexpectedEof)
            if tokens.get(cursor) is Token(kind = TokenKind.Comma, ..):
                nodes.push(ParseTree.Terminal(tokens.get(cursor)))
                cursor += 1
            else:
                throw(ParseError.UnexpectedToken(tokens.get(cursor)))
            cursor
        })
        match symResult:
            Result.Err(_):
                nodes.truncate(nodesLen0)
            Result.Ok(newCursor):
                cursor = newCursor
        cursor
    })
    match altResult:
        Result.Err(err):
            cursor = cursor0
            nodes.clear()
        Result.Ok(newCursor):
            return (tree = ParseTree.NonTerminal(kind = NonTerminal.FnArgs, nodes), newCursor = newCursor)
    if cursor == tokens.len():
        throw(ParseError.UnexpectedEof)
    else:
        throw(ParseError.UnexpectedToken(tokens.get(cursor)))

returnType(tokens: Vec[Token], cursor: U32) (tree: ParseTree[Token, NonTerminal], newCursor: U32) / ParseError[Token]:
    let cursor0 = cursor
    let nodes: Vec[ParseTree[Token, NonTerminal]] = Vec.withCapacity(0)
    let altResult = try({
        if cursor == tokens.len():
            throw(ParseError.UnexpectedEof)
        if tokens.get(cursor) is Token(kind = TokenKind.Colon, ..):
            cursor += 1
        else:
            throw(ParseError.UnexpectedToken(tokens.get(cursor)))
        let nonTerminalResult = type_(tokens, cursor)
        cursor = nonTerminalResult.newCursor
        nodes.push(nonTerminalResult.tree)
        let nodesLen0 = nodes.len()
        let symResult = try({
            let nonTerminalResult = type_(tokens, cursor)
            cursor = nonTerminalResult.newCursor
            nodes.push(nonTerminalResult.tree)
            cursor
        })
        match symResult:
            Result.Err(_):
                nodes.truncate(nodesLen0)
            Result.Ok(newCursor):
                cursor = newCursor
        cursor
    })
    match altResult:
        Result.Err(err):
            cursor = cursor0
            nodes.clear()
        Result.Ok(newCursor):
            return (tree = ParseTree.NonTerminal(kind = NonTerminal.ReturnType, nodes), newCursor = newCursor)
    if cursor == tokens.len():
        throw(ParseError.UnexpectedEof)
    else:
        throw(ParseError.UnexpectedToken(tokens.get(cursor)))

typeDecl(tokens: Vec[Token], cursor: U32) (tree: ParseTree[Token, NonTerminal], newCursor: U32) / ParseError[Token]:
    let cursor0 = cursor
    let nodes: Vec[ParseTree[Token, NonTerminal]] = Vec.withCapacity(0)
    let altResult = try({
        if cursor == tokens.len():
            throw(ParseError.UnexpectedEof)
        if tokens.get(cursor) is Token(kind = TokenKind.Type, ..):
            cursor += 1
        else:
            throw(ParseError.UnexpectedToken(tokens.get(cursor)))
        if cursor == tokens.len():
            throw(ParseError.UnexpectedEof)
        if tokens.get(cursor) is Token(kind = TokenKind.UpperId, ..):
            nodes.push(ParseTree.Terminal(tokens.get(cursor)))
            cursor += 1
        else:
            throw(ParseError.UnexpectedToken(tokens.get(cursor)))
        let nodesLen0 = nodes.len()
        let symResult = try({
            if cursor == tokens.len():
                throw(ParseError.UnexpectedEof)
            if tokens.get(cursor) is Token(kind = TokenKind.LBracket, ..):
                cursor += 1
            else:
                throw(ParseError.UnexpectedToken(tokens.get(cursor)))
            let nonTerminalResult = typeParams(tokens, cursor)
            cursor = nonTerminalResult.newCursor
            nodes.push(nonTerminalResult.tree)
            if cursor == tokens.len():
                throw(ParseError.UnexpectedEof)
            if tokens.get(cursor) is Token(kind = TokenKind.RBracket, ..):
                cursor += 1
            else:
                throw(ParseError.UnexpectedToken(tokens.get(cursor)))
            cursor
        })
        match symResult:
            Result.Err(_):
                nodes.truncate(nodesLen0)
            Result.Ok(newCursor):
                cursor = newCursor
        if cursor == tokens.len():
            throw(ParseError.UnexpectedEof)
        if tokens.get(cursor) is Token(kind = TokenKind.Colon, ..):
            cursor += 1
        else:
            throw(ParseError.UnexpectedToken(tokens.get(cursor)))
        if cursor == tokens.len():
            throw(ParseError.UnexpectedEof)
        if tokens.get(cursor) is Token(kind = TokenKind.Newline, ..):
            cursor += 1
        else:
            throw(ParseError.UnexpectedToken(tokens.get(cursor)))
        if cursor == tokens.len():
            throw(ParseError.UnexpectedEof)
        if tokens.get(cursor) is Token(kind = TokenKind.Indent, ..):
            cursor += 1
        else:
            throw(ParseError.UnexpectedToken(tokens.get(cursor)))
        let nonTerminalResult = typeDeclRhs(tokens, cursor)
        cursor = nonTerminalResult.newCursor
        nodes.push(nonTerminalResult.tree)
        if cursor == tokens.len():
            throw(ParseError.UnexpectedEof)
        if tokens.get(cursor) is Token(kind = TokenKind.Dedent, ..):
            cursor += 1
        else:
            throw(ParseError.UnexpectedToken(tokens.get(cursor)))
        cursor
    })
    match altResult:
        Result.Err(err):
            cursor = cursor0
            nodes.clear()
        Result.Ok(newCursor):
            return (tree = ParseTree.NonTerminal(kind = NonTerminal.TypeDecl, nodes), newCursor = newCursor)
    let altResult = try({
        if cursor == tokens.len():
            throw(ParseError.UnexpectedEof)
        if tokens.get(cursor) is Token(kind = TokenKind.Type, ..):
            cursor += 1
        else:
            throw(ParseError.UnexpectedToken(tokens.get(cursor)))
        if cursor == tokens.len():
            throw(ParseError.UnexpectedEof)
        if tokens.get(cursor) is Token(kind = TokenKind.UpperId, ..):
            nodes.push(ParseTree.Terminal(tokens.get(cursor)))
            cursor += 1
        else:
            throw(ParseError.UnexpectedToken(tokens.get(cursor)))
        let nodesLen0 = nodes.len()
        let symResult = try({
            if cursor == tokens.len():
                throw(ParseError.UnexpectedEof)
            if tokens.get(cursor) is Token(kind = TokenKind.LBracket, ..):
                cursor += 1
            else:
                throw(ParseError.UnexpectedToken(tokens.get(cursor)))
            let nonTerminalResult = typeParams(tokens, cursor)
            cursor = nonTerminalResult.newCursor
            nodes.push(nonTerminalResult.tree)
            if cursor == tokens.len():
                throw(ParseError.UnexpectedEof)
            if tokens.get(cursor) is Token(kind = TokenKind.RBracket, ..):
                cursor += 1
            else:
                throw(ParseError.UnexpectedToken(tokens.get(cursor)))
            cursor
        })
        match symResult:
            Result.Err(_):
                nodes.truncate(nodesLen0)
            Result.Ok(newCursor):
                cursor = newCursor
        if cursor == tokens.len():
            throw(ParseError.UnexpectedEof)
        if tokens.get(cursor) is Token(kind = TokenKind.Newline, ..):
            cursor += 1
        else:
            throw(ParseError.UnexpectedToken(tokens.get(cursor)))
        cursor
    })
    match altResult:
        Result.Err(err):
            cursor = cursor0
            nodes.clear()
        Result.Ok(newCursor):
            return (tree = ParseTree.NonTerminal(kind = NonTerminal.TypeDecl, nodes), newCursor = newCursor)
    let altResult = try({
        if cursor == tokens.len():
            throw(ParseError.UnexpectedEof)
        if tokens.get(cursor) is Token(kind = TokenKind.Prim, ..):
            nodes.push(ParseTree.Terminal(tokens.get(cursor)))
            cursor += 1
        else:
            throw(ParseError.UnexpectedToken(tokens.get(cursor)))
        if cursor == tokens.len():
            throw(ParseError.UnexpectedEof)
        if tokens.get(cursor) is Token(kind = TokenKind.Type, ..):
            cursor += 1
        else:
            throw(ParseError.UnexpectedToken(tokens.get(cursor)))
        if cursor == tokens.len():
            throw(ParseError.UnexpectedEof)
        if tokens.get(cursor) is Token(kind = TokenKind.UpperId, ..):
            nodes.push(ParseTree.Terminal(tokens.get(cursor)))
            cursor += 1
        else:
            throw(ParseError.UnexpectedToken(tokens.get(cursor)))
        let nodesLen0 = nodes.len()
        let symResult = try({
            if cursor == tokens.len():
                throw(ParseError.UnexpectedEof)
            if tokens.get(cursor) is Token(kind = TokenKind.LBracket, ..):
                cursor += 1
            else:
                throw(ParseError.UnexpectedToken(tokens.get(cursor)))
            let nonTerminalResult = typeParams(tokens, cursor)
            cursor = nonTerminalResult.newCursor
            nodes.push(nonTerminalResult.tree)
            if cursor == tokens.len():
                throw(ParseError.UnexpectedEof)
            if tokens.get(cursor) is Token(kind = TokenKind.RBracket, ..):
                cursor += 1
            else:
                throw(ParseError.UnexpectedToken(tokens.get(cursor)))
            cursor
        })
        match symResult:
            Result.Err(_):
                nodes.truncate(nodesLen0)
            Result.Ok(newCursor):
                cursor = newCursor
        if cursor == tokens.len():
            throw(ParseError.UnexpectedEof)
        if tokens.get(cursor) is Token(kind = TokenKind.Newline, ..):
            cursor += 1
        else:
            throw(ParseError.UnexpectedToken(tokens.get(cursor)))
        cursor
    })
    match altResult:
        Result.Err(err):
            cursor = cursor0
            nodes.clear()
        Result.Ok(newCursor):
            return (tree = ParseTree.NonTerminal(kind = NonTerminal.TypeDecl, nodes), newCursor = newCursor)
    if cursor == tokens.len():
        throw(ParseError.UnexpectedEof)
    else:
        throw(ParseError.UnexpectedToken(tokens.get(cursor)))

typeParams(tokens: Vec[Token], cursor: U32) (tree: ParseTree[Token, NonTerminal], newCursor: U32) / ParseError[Token]:
    let cursor0 = cursor
    let nodes: Vec[ParseTree[Token, NonTerminal]] = Vec.withCapacity(0)
    let altResult = try({
        if cursor == tokens.len():
            throw(ParseError.UnexpectedEof)
        if tokens.get(cursor) is Token(kind = TokenKind.LowerId | TokenKind.Self_, ..):
            nodes.push(ParseTree.Terminal(tokens.get(cursor)))
            cursor += 1
        else:
            throw(ParseError.UnexpectedToken(tokens.get(cursor)))
        loop:
            let nodesLen0 = nodes.len()
            let symResult = try({
                if cursor == tokens.len():
                    throw(ParseError.UnexpectedEof)
                if tokens.get(cursor) is Token(kind = TokenKind.Comma, ..):
                    cursor += 1
                else:
                    throw(ParseError.UnexpectedToken(tokens.get(cursor)))
                if cursor == tokens.len():
                    throw(ParseError.UnexpectedEof)
                if tokens.get(cursor) is Token(kind = TokenKind.LowerId | TokenKind.Self_, ..):
                    nodes.push(ParseTree.Terminal(tokens.get(cursor)))
                    cursor += 1
                else:
                    throw(ParseError.UnexpectedToken(tokens.get(cursor)))
                cursor
            })
            match symResult:
                Result.Err(_):
                    nodes.truncate(nodesLen0)
                    break
                Result.Ok(newCursor):
                    cursor = newCursor
        let nodesLen0 = nodes.len()
        let symResult = try({
            if cursor == tokens.len():
                throw(ParseError.UnexpectedEof)
            if tokens.get(cursor) is Token(kind = TokenKind.Comma, ..):
                nodes.push(ParseTree.Terminal(tokens.get(cursor)))
                cursor += 1
            else:
                throw(ParseError.UnexpectedToken(tokens.get(cursor)))
            cursor
        })
        match symResult:
            Result.Err(_):
                nodes.truncate(nodesLen0)
            Result.Ok(newCursor):
                cursor = newCursor
        cursor
    })
    match altResult:
        Result.Err(err):
            cursor = cursor0
            nodes.clear()
        Result.Ok(newCursor):
            return (tree = ParseTree.NonTerminal(kind = NonTerminal.TypeParams, nodes), newCursor = newCursor)
    let altResult = try({
        if cursor == tokens.len():
            throw(ParseError.UnexpectedEof)
        if tokens.get(cursor) is Token(kind = TokenKind.LowerId | TokenKind.Self_, ..):
            nodes.push(ParseTree.Terminal(tokens.get(cursor)))
            cursor += 1
        else:
            throw(ParseError.UnexpectedToken(tokens.get(cursor)))
        cursor
    })
    match altResult:
        Result.Err(err):
            cursor = cursor0
            nodes.clear()
        Result.Ok(newCursor):
            return (tree = ParseTree.NonTerminal(kind = NonTerminal.TypeParams, nodes), newCursor = newCursor)
    if cursor == tokens.len():
        throw(ParseError.UnexpectedEof)
    else:
        throw(ParseError.UnexpectedToken(tokens.get(cursor)))

typeDeclRhs(tokens: Vec[Token], cursor: U32) (tree: ParseTree[Token, NonTerminal], newCursor: U32) / ParseError[Token]:
    let cursor0 = cursor
    let nodes: Vec[ParseTree[Token, NonTerminal]] = Vec.withCapacity(0)
    let altResult = try({
        let nonTerminalResult = conDecl(tokens, cursor)
        cursor = nonTerminalResult.newCursor
        nodes.push(nonTerminalResult.tree)
        loop:
            let nodesLen0 = nodes.len()
            let symResult = try({
                let nonTerminalResult = conDecl(tokens, cursor)
                cursor = nonTerminalResult.newCursor
                nodes.push(nonTerminalResult.tree)
                cursor
            })
            match symResult:
                Result.Err(_):
                    nodes.truncate(nodesLen0)
                    break
                Result.Ok(newCursor):
                    cursor = newCursor
        cursor
    })
    match altResult:
        Result.Err(err):
            cursor = cursor0
            nodes.clear()
        Result.Ok(newCursor):
            return (tree = ParseTree.NonTerminal(kind = NonTerminal.TypeDeclRhs, nodes), newCursor = newCursor)
    let altResult = try({
        let nonTerminalResult = namedField(tokens, cursor)
        cursor = nonTerminalResult.newCursor
        nodes.push(nonTerminalResult.tree)
        loop:
            let nodesLen0 = nodes.len()
            let symResult = try({
                let nonTerminalResult = namedField(tokens, cursor)
                cursor = nonTerminalResult.newCursor
                nodes.push(nonTerminalResult.tree)
                cursor
            })
            match symResult:
                Result.Err(_):
                    nodes.truncate(nodesLen0)
                    break
                Result.Ok(newCursor):
                    cursor = newCursor
        cursor
    })
    match altResult:
        Result.Err(err):
            cursor = cursor0
            nodes.clear()
        Result.Ok(newCursor):
            return (tree = ParseTree.NonTerminal(kind = NonTerminal.TypeDeclRhs, nodes), newCursor = newCursor)
    if cursor == tokens.len():
        throw(ParseError.UnexpectedEof)
    else:
        throw(ParseError.UnexpectedToken(tokens.get(cursor)))

conDecl(tokens: Vec[Token], cursor: U32) (tree: ParseTree[Token, NonTerminal], newCursor: U32) / ParseError[Token]:
    let cursor0 = cursor
    let nodes: Vec[ParseTree[Token, NonTerminal]] = Vec.withCapacity(0)
    let altResult = try({
        if cursor == tokens.len():
            throw(ParseError.UnexpectedEof)
        if tokens.get(cursor) is Token(kind = TokenKind.UpperId, ..):
            nodes.push(ParseTree.Terminal(tokens.get(cursor)))
            cursor += 1
        else:
            throw(ParseError.UnexpectedToken(tokens.get(cursor)))
        if cursor == tokens.len():
            throw(ParseError.UnexpectedEof)
        if tokens.get(cursor) is Token(kind = TokenKind.Colon, ..):
            cursor += 1
        else:
            throw(ParseError.UnexpectedToken(tokens.get(cursor)))
        if cursor == tokens.len():
            throw(ParseError.UnexpectedEof)
        if tokens.get(cursor) is Token(kind = TokenKind.Newline, ..):
            cursor += 1
        else:
            throw(ParseError.UnexpectedToken(tokens.get(cursor)))
        if cursor == tokens.len():
            throw(ParseError.UnexpectedEof)
        if tokens.get(cursor) is Token(kind = TokenKind.Indent, ..):
            cursor += 1
        else:
            throw(ParseError.UnexpectedToken(tokens.get(cursor)))
        let nonTerminalResult = namedFields(tokens, cursor)
        cursor = nonTerminalResult.newCursor
        nodes.push(nonTerminalResult.tree)
        if cursor == tokens.len():
            throw(ParseError.UnexpectedEof)
        if tokens.get(cursor) is Token(kind = TokenKind.Dedent, ..):
            cursor += 1
        else:
            throw(ParseError.UnexpectedToken(tokens.get(cursor)))
        cursor
    })
    match altResult:
        Result.Err(err):
            cursor = cursor0
            nodes.clear()
        Result.Ok(newCursor):
            return (tree = ParseTree.NonTerminal(kind = NonTerminal.ConDecl, nodes), newCursor = newCursor)
    let altResult = try({
        if cursor == tokens.len():
            throw(ParseError.UnexpectedEof)
        if tokens.get(cursor) is Token(kind = TokenKind.UpperId, ..):
            nodes.push(ParseTree.Terminal(tokens.get(cursor)))
            cursor += 1
        else:
            throw(ParseError.UnexpectedToken(tokens.get(cursor)))
        if cursor == tokens.len():
            throw(ParseError.UnexpectedEof)
        if tokens.get(cursor) is Token(kind = TokenKind.LParen, ..):
            cursor += 1
        else:
            throw(ParseError.UnexpectedToken(tokens.get(cursor)))
        let nodesLen0 = nodes.len()
        let symResult = try({
            let nonTerminalResult = unnamedFields(tokens, cursor)
            cursor = nonTerminalResult.newCursor
            nodes.push(nonTerminalResult.tree)
            cursor
        })
        match symResult:
            Result.Err(_):
                nodes.truncate(nodesLen0)
            Result.Ok(newCursor):
                cursor = newCursor
        if cursor == tokens.len():
            throw(ParseError.UnexpectedEof)
        if tokens.get(cursor) is Token(kind = TokenKind.RParen, ..):
            cursor += 1
        else:
            throw(ParseError.UnexpectedToken(tokens.get(cursor)))
        if cursor == tokens.len():
            throw(ParseError.UnexpectedEof)
        if tokens.get(cursor) is Token(kind = TokenKind.Newline, ..):
            cursor += 1
        else:
            throw(ParseError.UnexpectedToken(tokens.get(cursor)))
        cursor
    })
    match altResult:
        Result.Err(err):
            cursor = cursor0
            nodes.clear()
        Result.Ok(newCursor):
            return (tree = ParseTree.NonTerminal(kind = NonTerminal.ConDecl, nodes), newCursor = newCursor)
    let altResult = try({
        if cursor == tokens.len():
            throw(ParseError.UnexpectedEof)
        if tokens.get(cursor) is Token(kind = TokenKind.UpperId, ..):
            nodes.push(ParseTree.Terminal(tokens.get(cursor)))
            cursor += 1
        else:
            throw(ParseError.UnexpectedToken(tokens.get(cursor)))
        if cursor == tokens.len():
            throw(ParseError.UnexpectedEof)
        if tokens.get(cursor) is Token(kind = TokenKind.Newline, ..):
            cursor += 1
        else:
            throw(ParseError.UnexpectedToken(tokens.get(cursor)))
        cursor
    })
    match altResult:
        Result.Err(err):
            cursor = cursor0
            nodes.clear()
        Result.Ok(newCursor):
            return (tree = ParseTree.NonTerminal(kind = NonTerminal.ConDecl, nodes), newCursor = newCursor)
    if cursor == tokens.len():
        throw(ParseError.UnexpectedEof)
    else:
        throw(ParseError.UnexpectedToken(tokens.get(cursor)))

<<<<<<< HEAD
namedFields(tokens: Vec[Token], cursor: U32): ParseError[Token] (tree: ParseTree[Token, NonTerminal], newCursor: U32)
=======
namedFields(tokens: Vec[Token], cursor: U32) (tree: ParseTree[Token, NonTerminal], newCursor: U32) / ParseError[Token]:
>>>>>>> 1553f05d
    let cursor0 = cursor
    let nodes: Vec[ParseTree[Token, NonTerminal]] = Vec.withCapacity(0)
    let altResult = try({
        let nonTerminalResult = namedField(tokens, cursor)
        cursor = nonTerminalResult.newCursor
        nodes.push(nonTerminalResult.tree)
        loop:
            let nodesLen0 = nodes.len()
            let symResult = try({
                let nonTerminalResult = namedField(tokens, cursor)
                cursor = nonTerminalResult.newCursor
                nodes.push(nonTerminalResult.tree)
                cursor
            })
            match symResult:
                Result.Err(_):
                    nodes.truncate(nodesLen0)
                    break
                Result.Ok(newCursor):
                    cursor = newCursor
        cursor
    })
    match altResult:
        Result.Err(err):
            cursor = cursor0
            nodes.clear()
        Result.Ok(newCursor):
            return (tree = ParseTree.NonTerminal(kind = NonTerminal.NamedFields, nodes), newCursor = newCursor)
    if cursor == tokens.len():
        throw(ParseError.UnexpectedEof)
    else:
        throw(ParseError.UnexpectedToken(tokens.get(cursor)))

<<<<<<< HEAD
namedField(tokens: Vec[Token], cursor: U32): ParseError[Token] (tree: ParseTree[Token, NonTerminal], newCursor: U32)
=======
namedField(tokens: Vec[Token], cursor: U32) (tree: ParseTree[Token, NonTerminal], newCursor: U32) / ParseError[Token]:
>>>>>>> 1553f05d
    let cursor0 = cursor
    let nodes: Vec[ParseTree[Token, NonTerminal]] = Vec.withCapacity(0)
    let altResult = try({
        if cursor == tokens.len():
            throw(ParseError.UnexpectedEof)
        if tokens.get(cursor) is Token(kind = TokenKind.LowerId | TokenKind.Self_, ..):
            nodes.push(ParseTree.Terminal(tokens.get(cursor)))
            cursor += 1
        else:
            throw(ParseError.UnexpectedToken(tokens.get(cursor)))
        if cursor == tokens.len():
            throw(ParseError.UnexpectedEof)
        if tokens.get(cursor) is Token(kind = TokenKind.Colon, ..):
            cursor += 1
        else:
            throw(ParseError.UnexpectedToken(tokens.get(cursor)))
        let nonTerminalResult = type_(tokens, cursor)
        cursor = nonTerminalResult.newCursor
        nodes.push(nonTerminalResult.tree)
        if cursor == tokens.len():
            throw(ParseError.UnexpectedEof)
        if tokens.get(cursor) is Token(kind = TokenKind.Newline, ..):
            cursor += 1
        else:
            throw(ParseError.UnexpectedToken(tokens.get(cursor)))
        cursor
    })
    match altResult:
        Result.Err(err):
            cursor = cursor0
            nodes.clear()
        Result.Ok(newCursor):
            return (tree = ParseTree.NonTerminal(kind = NonTerminal.NamedField, nodes), newCursor = newCursor)
    if cursor == tokens.len():
        throw(ParseError.UnexpectedEof)
    else:
        throw(ParseError.UnexpectedToken(tokens.get(cursor)))

unnamedFields(tokens: Vec[Token], cursor: U32) (tree: ParseTree[Token, NonTerminal], newCursor: U32) / ParseError[Token]:
    let cursor0 = cursor
    let nodes: Vec[ParseTree[Token, NonTerminal]] = Vec.withCapacity(0)
    let altResult = try({
        let nonTerminalResult = type_(tokens, cursor)
        cursor = nonTerminalResult.newCursor
        nodes.push(nonTerminalResult.tree)
        loop:
            let nodesLen0 = nodes.len()
            let symResult = try({
                if cursor == tokens.len():
                    throw(ParseError.UnexpectedEof)
                if tokens.get(cursor) is Token(kind = TokenKind.Comma, ..):
                    cursor += 1
                else:
                    throw(ParseError.UnexpectedToken(tokens.get(cursor)))
                let nonTerminalResult = type_(tokens, cursor)
                cursor = nonTerminalResult.newCursor
                nodes.push(nonTerminalResult.tree)
                cursor
            })
            match symResult:
                Result.Err(_):
                    nodes.truncate(nodesLen0)
                    break
                Result.Ok(newCursor):
                    cursor = newCursor
        let nodesLen0 = nodes.len()
        let symResult = try({
            if cursor == tokens.len():
                throw(ParseError.UnexpectedEof)
            if tokens.get(cursor) is Token(kind = TokenKind.Comma, ..):
                cursor += 1
            else:
                throw(ParseError.UnexpectedToken(tokens.get(cursor)))
            cursor
        })
        match symResult:
            Result.Err(_):
                nodes.truncate(nodesLen0)
            Result.Ok(newCursor):
                cursor = newCursor
        cursor
    })
    match altResult:
        Result.Err(err):
            cursor = cursor0
            nodes.clear()
        Result.Ok(newCursor):
            return (tree = ParseTree.NonTerminal(kind = NonTerminal.UnnamedFields, nodes), newCursor = newCursor)
    if cursor == tokens.len():
        throw(ParseError.UnexpectedEof)
    else:
        throw(ParseError.UnexpectedToken(tokens.get(cursor)))<|MERGE_RESOLUTION|>--- conflicted
+++ resolved
@@ -1241,11 +1241,7 @@
     else:
         throw(ParseError.UnexpectedToken(tokens.get(cursor)))
 
-<<<<<<< HEAD
-namedFields(tokens: Vec[Token], cursor: U32): ParseError[Token] (tree: ParseTree[Token, NonTerminal], newCursor: U32)
-=======
 namedFields(tokens: Vec[Token], cursor: U32) (tree: ParseTree[Token, NonTerminal], newCursor: U32) / ParseError[Token]:
->>>>>>> 1553f05d
     let cursor0 = cursor
     let nodes: Vec[ParseTree[Token, NonTerminal]] = Vec.withCapacity(0)
     let altResult = try({
@@ -1279,11 +1275,7 @@
     else:
         throw(ParseError.UnexpectedToken(tokens.get(cursor)))
 
-<<<<<<< HEAD
-namedField(tokens: Vec[Token], cursor: U32): ParseError[Token] (tree: ParseTree[Token, NonTerminal], newCursor: U32)
-=======
 namedField(tokens: Vec[Token], cursor: U32) (tree: ParseTree[Token, NonTerminal], newCursor: U32) / ParseError[Token]:
->>>>>>> 1553f05d
     let cursor0 = cursor
     let nodes: Vec[ParseTree[Token, NonTerminal]] = Vec.withCapacity(0)
     let altResult = try({
