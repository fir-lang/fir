export FIR_ROOT := justfile_directory()

show_recipes:
    @just --list

format:
    cargo fmt

lint:
    cargo clippy --all-targets

check:
    cargo check

watch:
    echo src/parser.lalrpop | entr -r lalrpop src/parser.lalrpop & cargo watch

test: build interpreter_unit_test interpreter_golden_test compiler_unit_test compiler_golden_test

interpreter_unit_test:
    cargo test

interpreter_golden_test:
    goldentests target/debug/fir tests '# '

<<<<<<< HEAD
    cargo run -- compiler/Peg.fir -- compiler/TestGrammar.peg > compiler/TestGrammar.fir
    cargo run -- compiler/Main.fir
    goldentests target/debug/fir compiler/PegTests.fir '# '
    goldentests target/debug/fir compiler/TypeGrammarTest.fir '# '
=======
interpreter_update_goldens: build
    goldentests target/debug/fir tests '# ' --overwrite
>>>>>>> b574d24e

compiler_unit_test:
    cargo run -- compiler/Main.fir

compiler_golden_test:
    goldentests target/debug/fir compiler/PegTests.fir '# '

<<<<<<< HEAD
update_tests: build
    goldentests target/debug/fir tests '# ' --overwrite
    goldentests target/debug/fir compiler/PegTests.fir '# ' --overwrite
    goldentests target/debug/fir compiler/TypeGrammarTest.fir '# ' --overwrite
=======
compiler_update_goldens:
    goldentests target/debug/fir compiler/PegTests.fir '# '
>>>>>>> b574d24e

build: generate_parser
    cargo build

generate_parser:
    lalrpop src/parser.lalrpop
    cargo fmt -- src/parser.rs

update_generated_files:
    #!/usr/bin/env bash
    lalrpop src/parser.lalrpop
    cargo run -- compiler/Peg.fir -- compiler/TestGrammar.peg > compiler/TestGrammar.fir
<<<<<<< HEAD
    cargo run -- compiler/Peg.fir -- compiler/TypeGrammar.peg > compiler/TypeGrammar.fir
    cargo run -- compiler/Peg.fir -- compiler/PegGrammar.peg > compiler/PegGrammar.new.fir
    mv compiler/PegGrammar.new.fir compiler/PegGrammar.fir
=======
    output=$(cargo run -- compiler/Peg.fir -- compiler/PegGrammar.peg)
    if [ $? -eq 0 ]; then
        echo "$output" > compiler/PegGrammar.fir
    else
        echo "cargo run failed"
        exit 1
    fi
>>>>>>> b574d24e

# build_site tested with:
#
# - wasm-pack 0.12.1
# - wasm-opt version 114 (version_114-3-g5f6594c52)

build_site: generate_parser
    #!/usr/bin/env bash

    OUT_DIR=../fir-lang.github.io

    wasm-pack build \
        --target web \
        --release \
        --out-dir target/wasm-pack \
        --no-pack \
        --no-typescript

    cp target/wasm-pack/fir.js $OUT_DIR/fir.js
    cp target/wasm-pack/fir_bg.wasm $OUT_DIR/fir_bg.wasm

    # Copy standard library
    rm $OUT_DIR/fir/lib/*
    cp lib/* $OUT_DIR/fir/lib/

    # Copy samples
    cp tests/ErrorHandling.fir $OUT_DIR/ErrorHandling.fir
    cp tests/ThrowingIter.fir $OUT_DIR/ThrowingIter.fir
    cp tests/PPrintExample.fir $OUT_DIR/PPrintExample.fir<|MERGE_RESOLUTION|>--- conflicted
+++ resolved
@@ -23,15 +23,8 @@
 interpreter_golden_test:
     goldentests target/debug/fir tests '# '
 
-<<<<<<< HEAD
-    cargo run -- compiler/Peg.fir -- compiler/TestGrammar.peg > compiler/TestGrammar.fir
-    cargo run -- compiler/Main.fir
-    goldentests target/debug/fir compiler/PegTests.fir '# '
-    goldentests target/debug/fir compiler/TypeGrammarTest.fir '# '
-=======
 interpreter_update_goldens: build
     goldentests target/debug/fir tests '# ' --overwrite
->>>>>>> b574d24e
 
 compiler_unit_test:
     cargo run -- compiler/Main.fir
@@ -39,15 +32,8 @@
 compiler_golden_test:
     goldentests target/debug/fir compiler/PegTests.fir '# '
 
-<<<<<<< HEAD
-update_tests: build
-    goldentests target/debug/fir tests '# ' --overwrite
-    goldentests target/debug/fir compiler/PegTests.fir '# ' --overwrite
-    goldentests target/debug/fir compiler/TypeGrammarTest.fir '# ' --overwrite
-=======
 compiler_update_goldens:
     goldentests target/debug/fir compiler/PegTests.fir '# '
->>>>>>> b574d24e
 
 build: generate_parser
     cargo build
@@ -60,11 +46,6 @@
     #!/usr/bin/env bash
     lalrpop src/parser.lalrpop
     cargo run -- compiler/Peg.fir -- compiler/TestGrammar.peg > compiler/TestGrammar.fir
-<<<<<<< HEAD
-    cargo run -- compiler/Peg.fir -- compiler/TypeGrammar.peg > compiler/TypeGrammar.fir
-    cargo run -- compiler/Peg.fir -- compiler/PegGrammar.peg > compiler/PegGrammar.new.fir
-    mv compiler/PegGrammar.new.fir compiler/PegGrammar.fir
-=======
     output=$(cargo run -- compiler/Peg.fir -- compiler/PegGrammar.peg)
     if [ $? -eq 0 ]; then
         echo "$output" > compiler/PegGrammar.fir
@@ -72,7 +53,6 @@
         echo "cargo run failed"
         exit 1
     fi
->>>>>>> b574d24e
 
 # build_site tested with:
 #
